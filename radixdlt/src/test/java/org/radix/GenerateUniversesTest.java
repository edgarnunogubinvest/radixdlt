--- conflicted
+++ resolved
@@ -172,11 +172,7 @@
 		}
 		assertThat(err).isEmpty();
 		assertThat(out)
-<<<<<<< HEAD
-			.hasLineCount(148)
-=======
 			.hasLineCount(278)
->>>>>>> f85f1b70
 			.containsSubsequence(
 				":rri:/", "/XRD",
 				"radix.particles.mutable_supply_token_definition",
