--- conflicted
+++ resolved
@@ -17,11 +17,9 @@
 
 package com.radixdlt.consensus;
 
-<<<<<<< HEAD
 import com.radixdlt.atomos.RadixAddress;
-=======
+import com.radixdlt.common.EUID;
 import com.radixdlt.crypto.Hash;
->>>>>>> 3a08520a
 import org.junit.Before;
 import org.junit.Test;
 
@@ -34,7 +32,6 @@
 import nl.jqno.equalsverifier.EqualsVerifier;
 
 public class VoteTest {
-
 	public static final RadixAddress ADDRESS = RadixAddress.from("JH1P8f3znbyrDj8F4RWpix7hRkgxqHjdW2fNnKpR3v6ufXnknor");
 	private Vote testObject;
 	private VertexMetadata vertexMetadata;
@@ -43,24 +40,13 @@
 
 	@Before
 	public void setUp() throws Exception {
-<<<<<<< HEAD
 		View parentView = View.of(1234567890L);
-		AID parentAid = aidOf(23456);
+		this.parentId = Hash.random();
 
 		View view = parentView.next();
-		AID aid = aidOf(123456);
-
-		this.vertexMetadata = new VertexMetadata(view, aid, parentView, parentAid);
-=======
-		Round parentRound = Round.of(1234567890L);
-		this.parentId = Hash.random();
-
-		Round round = parentRound.next();
 		this.id = Hash.random();
 
-		EUID author = EUID.TWO;
-		this.vertexMetadata = new VertexMetadata(round, id, parentRound, parentId);
->>>>>>> 3a08520a
+		this.vertexMetadata = new VertexMetadata(view, id, parentView, parentId);
 
 		this.testObject = new Vote(ADDRESS, vertexMetadata, null);
 	}
