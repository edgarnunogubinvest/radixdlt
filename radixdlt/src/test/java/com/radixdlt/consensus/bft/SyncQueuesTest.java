--- conflicted
+++ resolved
@@ -59,13 +59,8 @@
 		BFTNode node = mock(BFTNode.class);
 		SyncQueues syncQueues = new SyncQueues();
 
-<<<<<<< HEAD
 		ConsensusEvent event0 = mock(ConsensusEvent.class);
-		Hash vertexId = mock(Hash.class);
-=======
-		RequiresSyncConsensusEvent event0 = mock(RequiresSyncConsensusEvent.class);
 		HashCode vertexId = mock(HashCode.class);
->>>>>>> 892cf089
 		QuorumCertificate qc = mock(QuorumCertificate.class);
 		HighQC highQC = mock(HighQC.class);
 		when(highQC.highestQC()).thenReturn(qc);
