--- conflicted
+++ resolved
@@ -95,16 +95,9 @@
 			VerifiedVertexStoreState.create(HighQC.from(rootQC), genesisVertex),
 			ledger,
 			bftUpdateSender,
-<<<<<<< HEAD
-			committedSender,
-			vertexStoreEventSender,
-			counters,
-			Optional.empty()
-=======
 			rebuildUpdateEventDispatcher,
 			bftHighQCUpdateEventDispatcher,
 			committedSender
->>>>>>> e7d175d7
 		);
 
 		AtomicReference<BFTHeader> lastParentHeader
