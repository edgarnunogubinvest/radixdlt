--- conflicted
+++ resolved
@@ -74,11 +74,8 @@
 			bftUpdates,
 			epochManager::processBFTUpdate,
 			syncTimeouts,
-<<<<<<< HEAD
 			epochManager::processGetVerticesLocalTimeout,
-=======
 			localViewUpdates,
->>>>>>> 0aced3bb
 			networkRx,
 			pacemakerRx,
 			syncVerticesRPCRx,
