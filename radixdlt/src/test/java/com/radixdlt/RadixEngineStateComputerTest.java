--- conflicted
+++ resolved
@@ -37,13 +37,10 @@
 import com.radixdlt.atommodel.validators.UnregisteredValidatorParticle;
 import com.radixdlt.consensus.BFTHeader;
 import com.radixdlt.consensus.Command;
-<<<<<<< HEAD
 import com.radixdlt.consensus.LedgerHeader;
 import com.radixdlt.consensus.TimestampedECDSASignatures;
 import com.radixdlt.consensus.VerifiedLedgerHeaderAndProof;
-=======
 import com.radixdlt.consensus.Sha256Hasher;
->>>>>>> fcc520d2
 import com.radixdlt.consensus.bft.BFTNode;
 import com.radixdlt.consensus.bft.BFTValidator;
 import com.radixdlt.consensus.bft.BFTValidatorSet;
@@ -53,11 +50,8 @@
 import com.radixdlt.constraintmachine.PermissionLevel;
 import com.radixdlt.constraintmachine.Spin;
 import com.radixdlt.crypto.ECKeyPair;
-<<<<<<< HEAD
-import com.radixdlt.crypto.Hash;
-=======
+import com.radixdlt.crypto.HashUtils;
 import com.radixdlt.crypto.Hasher;
->>>>>>> fcc520d2
 import com.radixdlt.engine.RadixEngineException;
 import com.radixdlt.identifiers.RadixAddress;
 import com.radixdlt.ledger.AccumulatorState;
@@ -121,7 +115,6 @@
 		).injectMembers(this);
 	}
 
-<<<<<<< HEAD
 	private static RadixEngineCommand systemUpdateCommand(long prevView, long nextView, long nextEpoch) {
 		SystemParticle lastSystemParticle = new SystemParticle(0, prevView, 0);
 		SystemParticle nextSystemParticle = new SystemParticle(nextEpoch, nextView, 0);
@@ -130,32 +123,12 @@
 				CMMicroInstruction.checkSpinAndPush(lastSystemParticle, Spin.UP),
 				CMMicroInstruction.checkSpinAndPush(nextSystemParticle, Spin.NEUTRAL),
 				CMMicroInstruction.particleGroup()
-			)
+			),
+			hasher
 		);
 		final byte[] payload = DefaultSerialization.getInstance().toDson(clientAtom, Output.ALL);
 		Command cmd = new Command(payload);
-		return new RadixEngineCommand(cmd, clientAtom, PermissionLevel.USER);
-=======
-	private static RadixEngineCommand systemUpdateCommand(ECKeyPair keyPair) {
-		RadixAddress address = new RadixAddress((byte) 0, keyPair.getPublicKey());
-		SystemParticle lastSystemParticle = new SystemParticle(0, 0, 0);
-		SystemParticle nextSystemParticle = new SystemParticle(0, 1, 0);
-		ParticleGroup particleGroup = ParticleGroup.builder()
-			.addParticle(lastSystemParticle, Spin.DOWN)
-			.addParticle(nextSystemParticle, Spin.UP)
-			.build();
-		Atom atom = new Atom();
-		atom.addParticleGroup(particleGroup);
-		try {
-			atom.sign(keyPair, hasher);
-			ClientAtom clientAtom = ClientAtom.convertFromApiAtom(atom, hasher);
-			final byte[] payload = DefaultSerialization.getInstance().toDson(clientAtom, Output.ALL);
-			Command cmd = new Command(payload);
-			return new RadixEngineCommand(cmd, hasher.hash(cmd), clientAtom, PermissionLevel.USER);
-		} catch (AtomAlreadySignedException e) {
-			throw new RuntimeException();
-		}
->>>>>>> fcc520d2
+		return new RadixEngineCommand(cmd, hasher.hash(cmd), clientAtom, PermissionLevel.USER);
 	}
 
 	private static RadixEngineCommand registerCommand(ECKeyPair keyPair) {
@@ -272,8 +245,8 @@
 			mock(BFTHeader.class),
 			mock(BFTHeader.class),
 			0,
-			Hash.ZERO_HASH,
-			LedgerHeader.create(0, View.of(11), new AccumulatorState(3, Hash.ZERO_HASH), 1),
+			HashUtils.zero256(),
+			LedgerHeader.create(0, View.of(11), new AccumulatorState(3, HashUtils.zero256()), 1),
 			new TimestampedECDSASignatures()
 		);
 		VerifiedCommandsAndProof commandsAndProof = new VerifiedCommandsAndProof(
@@ -299,8 +272,8 @@
 			mock(BFTHeader.class),
 			mock(BFTHeader.class),
 			0,
-			Hash.ZERO_HASH,
-			LedgerHeader.create(0, View.of(9), new AccumulatorState(3, Hash.ZERO_HASH), 1),
+			HashUtils.zero256(),
+			LedgerHeader.create(0, View.of(9), new AccumulatorState(3, HashUtils.zero256()), 1),
 			new TimestampedECDSASignatures()
 		);
 		VerifiedCommandsAndProof commandsAndProof = new VerifiedCommandsAndProof(
@@ -325,8 +298,8 @@
 			mock(BFTHeader.class),
 			mock(BFTHeader.class),
 			0,
-			Hash.ZERO_HASH,
-			LedgerHeader.create(0, View.of(9), new AccumulatorState(3, Hash.ZERO_HASH), 1, this.validatorSet),
+			HashUtils.zero256(),
+			LedgerHeader.create(0, View.of(9), new AccumulatorState(3, HashUtils.zero256()), 1, this.validatorSet),
 			new TimestampedECDSASignatures()
 		);
 		VerifiedCommandsAndProof commandsAndProof = new VerifiedCommandsAndProof(
