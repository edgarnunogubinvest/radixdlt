/*
 * (C) Copyright 2020 Radix DLT Ltd
 *
 * Radix DLT Ltd licenses this file to you under the Apache License,
 * Version 2.0 (the "License"); you may not use this file except in
 * compliance with the License.  You may obtain a copy of the
 * License at
 *
 *  http://www.apache.org/licenses/LICENSE-2.0
 *
 * Unless required by applicable law or agreed to in writing,
 * software distributed under the License is distributed on an
 * "AS IS" BASIS, WITHOUT WARRANTIES OR CONDITIONS OF ANY KIND,
 * either express or implied.  See the License for the specific
 * language governing permissions and limitations under the License.
 */

package com.radixdlt.counters;

import java.time.Instant;
import java.util.EnumMap;
import java.util.Map;
import java.util.concurrent.atomic.AtomicLong;

import com.google.common.collect.Maps;

/**
 * Event counting utility class.
 */
public final class SystemCountersImpl implements SystemCounters {
<<<<<<< HEAD
	private final EnumMap<CounterType, AtomicLong> counters;
=======
	private final ConcurrentHashMap<CounterType, Long> counters = new ConcurrentHashMap<>();
	private final long start;
>>>>>>> 37fa4b84
	private final String since;

	public SystemCountersImpl() {
		this(System.currentTimeMillis());
	}

	public SystemCountersImpl(long startTime) {
<<<<<<< HEAD
		this.counters = new EnumMap<>(CounterType.class);
		// Pre-populate the map here so that there is no need to mutate the structure
		for (CounterType ct : CounterType.values()) {
			this.counters.put(ct, new AtomicLong(0));
		}
=======
		this.start = startTime;
>>>>>>> 37fa4b84
		this.since = Instant.ofEpochMilli(startTime).toString();
	}

	@Override
	public long increment(CounterType counterType) {
		return this.counters.get(counterType).incrementAndGet();
	}

	@Override
	public long add(CounterType counterType, long amount) {
		return this.counters.get(counterType).addAndGet(amount);
	}

	@Override
	public long set(CounterType counterType, long value) {
		return this.counters.get(counterType).getAndSet(value);
	}

	@Override
	public long get(CounterType counterType) {
		return this.counters.get(counterType).get();
	}

	@Override
	public Map<String, Object> toMap() {
		Map<String, Object> output = Maps.newTreeMap();
		for (CounterType counter : CounterType.values()) {
			long value = get(counter);
			addValue(output, makePath(counter), value);
		}
		@SuppressWarnings("unchecked")
		Map<String, Object> time = (Map<String, Object>) output.computeIfAbsent("time", k -> Maps.newTreeMap());
		time.put("since", since);
		time.put("duration", System.currentTimeMillis() - this.start);
		return output;
	}

	private void addValue(Map<String, Object> values, String[] path, long value) {
		for (int i = 0; i < path.length - 1; ++i) {
			@SuppressWarnings("unchecked")
			// Needs exhaustive testing to ensure correctness.
			// Will fail if there is a counter called foo.bar and a counter called foo.bar.baz.
			Map<String, Object> newValues = (Map<String, Object>) values.computeIfAbsent(path[i], k -> Maps.newTreeMap());
			values = newValues;
		}
		values.put(path[path.length - 1], Long.valueOf(value));
	}

	private String[] makePath(CounterType counter) {
		return counter.jsonPath().split("\\.");
	}

	@Override
	public String toString() {
		return String.format("SystemCountersImpl[%s]", toMap());
	}
}<|MERGE_RESOLUTION|>--- conflicted
+++ resolved
@@ -28,12 +28,8 @@
  * Event counting utility class.
  */
 public final class SystemCountersImpl implements SystemCounters {
-<<<<<<< HEAD
 	private final EnumMap<CounterType, AtomicLong> counters;
-=======
-	private final ConcurrentHashMap<CounterType, Long> counters = new ConcurrentHashMap<>();
 	private final long start;
->>>>>>> 37fa4b84
 	private final String since;
 
 	public SystemCountersImpl() {
@@ -41,15 +37,12 @@
 	}
 
 	public SystemCountersImpl(long startTime) {
-<<<<<<< HEAD
 		this.counters = new EnumMap<>(CounterType.class);
 		// Pre-populate the map here so that there is no need to mutate the structure
 		for (CounterType ct : CounterType.values()) {
 			this.counters.put(ct, new AtomicLong(0));
 		}
-=======
 		this.start = startTime;
->>>>>>> 37fa4b84
 		this.since = Instant.ofEpochMilli(startTime).toString();
 	}
 
