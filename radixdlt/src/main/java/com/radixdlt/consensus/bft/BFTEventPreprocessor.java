--- conflicted
+++ resolved
@@ -77,31 +77,9 @@
 		return processQueuedConsensusEvent(event);
 	}
 
-<<<<<<< HEAD
-	private boolean peekAndExecute(SyncQueue queue, Hash vertexId) {
+	private boolean peekAndExecute(SyncQueue queue, HashCode vertexId) {
 		final ConsensusEvent event = queue.peek(vertexId);
 		return processQueuedConsensusEvent(event);
-=======
-	private boolean peekAndExecute(SyncQueue queue, HashCode vertexId) {
-		final RequiresSyncConsensusEvent event = queue.peek(vertexId);
-		if (event == null) {
-			return false;
-		}
-
-		// Explicitly using switch case method here rather than functional method
-		// to process these events due to much better performance
-		if (event instanceof NewView) {
-			final NewView newView = (NewView) event;
-			return this.processNewViewInternal(newView);
-		}
-
-		if (event instanceof Proposal) {
-			final Proposal proposal = (Proposal) event;
-			return this.processProposalInternal(proposal);
-		}
-
-		throw new IllegalStateException("Unexpected consensus event: " + event);
->>>>>>> 892cf089
 	}
 
 	@Override
