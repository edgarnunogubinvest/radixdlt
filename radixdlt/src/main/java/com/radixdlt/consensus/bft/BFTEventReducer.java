--- conflicted
+++ resolved
@@ -134,11 +134,8 @@
 		ProposerElection proposerElection,
 		BFTValidatorSet validatorSet,
 		SystemCounters counters,
-<<<<<<< HEAD
-		BFTInfoSender infoSender
-=======
+		BFTInfoSender infoSender,
 		TimeSupplier timeSupplier
->>>>>>> c0957a5e
 	) {
 		this.self = Objects.requireNonNull(self);
 		this.proposalGenerator = Objects.requireNonNull(proposalGenerator);
@@ -151,11 +148,8 @@
 		this.proposerElection = Objects.requireNonNull(proposerElection);
 		this.validatorSet = Objects.requireNonNull(validatorSet);
 		this.counters = Objects.requireNonNull(counters);
-<<<<<<< HEAD
 		this.infoSender = Objects.requireNonNull(infoSender);
-=======
 		this.timeSupplier = Objects.requireNonNull(timeSupplier);
->>>>>>> c0957a5e
 	}
 
 	// Hotstuff's Event-Driven OnNextSyncView
