/*
 * (C) Copyright 2020 Radix DLT Ltd
 *
 * Radix DLT Ltd licenses this file to you under the Apache License,
 * Version 2.0 (the "License"); you may not use this file except in
 * compliance with the License.  You may obtain a copy of the
 * License at
 *
 * http://www.apache.org/licenses/LICENSE-2.0
 *
 * Unless required by applicable law or agreed to in writing,
 * software distributed under the License is distributed on an
 * "AS IS" BASIS, WITHOUT WARRANTIES OR CONDITIONS OF ANY KIND,
 * either express or implied.  See the License for the specific
 * language governing permissions and limitations under the License.
 */

package com.radixdlt.consensus.bft;

import com.radixdlt.consensus.BFTEventProcessor;
import com.radixdlt.consensus.BFTHeader;
import com.radixdlt.consensus.PendingVotes;
import com.radixdlt.consensus.Proposal;
import com.radixdlt.consensus.QuorumCertificate;
import com.radixdlt.consensus.ViewTimeout;
import com.radixdlt.consensus.Vote;
import com.radixdlt.consensus.liveness.Pacemaker;

<<<<<<< HEAD
import com.radixdlt.environment.EventDispatcher;
=======
import com.radixdlt.consensus.liveness.ProposerElection;
import com.radixdlt.consensus.liveness.VoteSender;
import com.radixdlt.consensus.safety.SafetyRules;
import com.radixdlt.counters.SystemCounters;
import com.radixdlt.counters.SystemCounters.CounterType;
import com.radixdlt.crypto.Hasher;
import com.radixdlt.network.TimeSupplier;
>>>>>>> 0aced3bb
import org.apache.logging.log4j.LogManager;
import org.apache.logging.log4j.Logger;
import org.apache.logging.log4j.message.FormattedMessage;

import java.util.Objects;
import java.util.Optional;

/**
 * Processes and reduces BFT events to the BFT state based on core
 * BFT validation logic, any messages which must be sent to other nodes
 * are then forwarded to the BFT sender.
 */
public final class BFTEventReducer implements BFTEventProcessor {

	private static final Logger log = LogManager.getLogger();

	private final VertexStore vertexStore;
<<<<<<< HEAD
	private final Pacemaker pacemaker;
	private final EventDispatcher<FormedQC> formedQCEventDispatcher;
=======
	private final BFTSyncer bftSyncer;
	private final Pacemaker pacemaker;
	private final Hasher hasher;
	private final TimeSupplier timeSupplier;
	private final ProposerElection proposerElection;
	private final VoteSender voteSender;
	private final SystemCounters counters;
	private final SafetyRules safetyRules;
	private final BFTValidatorSet validatorSet;
	private final PendingVotes pendingVotes;

	private ViewUpdate latestViewUpdate = new ViewUpdate(View.genesis(), View.genesis(), View.genesis());
>>>>>>> 0aced3bb

	public BFTEventReducer(
		Pacemaker pacemaker,
		VertexStore vertexStore,
<<<<<<< HEAD
		EventDispatcher<FormedQC> formedQCEventDispatcher
	) {
		this.pacemaker = Objects.requireNonNull(pacemaker);
		this.vertexStore = Objects.requireNonNull(vertexStore);
		this.formedQCEventDispatcher = Objects.requireNonNull(formedQCEventDispatcher);
=======
		BFTSyncer bftSyncer,
		Hasher hasher,
		TimeSupplier timeSupplier,
		ProposerElection proposerElection,
		VoteSender voteSender,
		SystemCounters counters,
		SafetyRules safetyRules,
		BFTValidatorSet validatorSet,
		PendingVotes pendingVotes
	) {
		this.pacemaker = Objects.requireNonNull(pacemaker);
		this.vertexStore = Objects.requireNonNull(vertexStore);
		this.bftSyncer = Objects.requireNonNull(bftSyncer);
		this.hasher = Objects.requireNonNull(hasher);
		this.timeSupplier = Objects.requireNonNull(timeSupplier);
		this.proposerElection = Objects.requireNonNull(proposerElection);
		this.voteSender = Objects.requireNonNull(voteSender);
		this.counters = Objects.requireNonNull(counters);
		this.safetyRules = Objects.requireNonNull(safetyRules);
		this.validatorSet = Objects.requireNonNull(validatorSet);
		this.pendingVotes = Objects.requireNonNull(pendingVotes);
>>>>>>> 0aced3bb
	}

	@Override
	public void processBFTUpdate(BFTUpdate update) {
		log.trace("BFTUpdate: Processing {}", update);
	}

	@Override
	public void processViewUpdate(ViewUpdate viewUpdate) {
		this.latestViewUpdate = viewUpdate;
		this.pacemaker.processViewUpdate(viewUpdate);
	}

	@Override
	public void processVote(Vote vote) {
		log.trace("Vote: Processing {}", vote);
		// accumulate votes into QCs in store
<<<<<<< HEAD
		this.pacemaker.processVote(vote).ifPresent(qc ->
			formedQCEventDispatcher.dispatch(FormedQC.create(qc, vote.getAuthor()))
		);
=======
		final View view = vote.getView();
		if (view.lte(this.latestViewUpdate.getLastQuorumView())) {
			log.trace("Vote: Ignoring vote from {} for view {}, last quorum at {}",
					vote.getAuthor(), view, this.latestViewUpdate.getLastQuorumView());
		} else {
			final Optional<QuorumCertificate> maybeQc = this.pendingVotes.insertVote(vote, this.validatorSet)
					.filter(qc -> view.gte(this.latestViewUpdate.getCurrentView()));

			maybeQc.ifPresent(qc -> {
				log.trace("Vote: Formed QC: {}", qc);
				this.counters.increment(CounterType.BFT_VOTE_QUORUMS);
				final HighQC highQC = HighQC.from(qc, this.vertexStore.highQC().highestCommittedQC());
				// If we are not yet synced, we rely on the syncer to process the QC once received
				this.bftSyncer.syncToQC(highQC, vote.getAuthor());
			});
		}
>>>>>>> 0aced3bb
	}

	@Override
	public void processViewTimeout(ViewTimeout viewTimeout) {
		log.trace("ViewTimeout: Processing {}", viewTimeout);
		this.pacemaker.processViewTimeout(viewTimeout);
	}

	@Override
	public void processProposal(Proposal proposal) {
		log.trace("Proposal: Processing {}", proposal);

		// TODO: Move into preprocessor
		final View proposedVertexView = proposal.getView();
		final View currentView = this.latestViewUpdate.getCurrentView();
		if (!currentView.equals(proposedVertexView)) {
			log.trace("Proposal: Ignoring view {}, current is: {}", proposedVertexView, currentView);
			return;
		}

		// TODO: Move insertion and maybe check into BFTSync
		final VerifiedVertex proposedVertex = new VerifiedVertex(proposal.getVertex(), this.hasher.hash(proposal.getVertex()));
		final Optional<BFTHeader> maybeHeader = this.vertexStore.insertVertex(proposedVertex);
		// The header may not be present if the ledger is ahead of consensus
		maybeHeader.ifPresent(header -> {
			final BFTNode nextLeader = this.proposerElection.getProposer(currentView.next());
			final Optional<Vote> maybeVote = this.safetyRules.voteFor(
				proposedVertex,
				header,
				this.timeSupplier.currentTime(),
				this.vertexStore.highQC()
			);
			maybeVote.ifPresentOrElse(
				vote -> {
					log.trace("Proposal: Sending vote to {}: {}", nextLeader, vote);
					this.voteSender.sendVote(vote, nextLeader);
				},
				() -> {
					this.counters.increment(CounterType.BFT_REJECTED);
					log.warn(() -> new FormattedMessage("Proposal: Rejected {}", proposedVertex));
				}
			);
		});
	}

	@Override
	public void processLocalTimeout(View view) {
		log.trace("LocalTimeout: Processing {}", view);
		this.pacemaker.processLocalTimeout(view);
	}

	@Override
	public void start() {
		this.pacemaker.processQC(this.vertexStore.highQC());
	}
}<|MERGE_RESOLUTION|>--- conflicted
+++ resolved
@@ -26,17 +26,14 @@
 import com.radixdlt.consensus.Vote;
 import com.radixdlt.consensus.liveness.Pacemaker;
 
-<<<<<<< HEAD
 import com.radixdlt.environment.EventDispatcher;
-=======
 import com.radixdlt.consensus.liveness.ProposerElection;
-import com.radixdlt.consensus.liveness.VoteSender;
 import com.radixdlt.consensus.safety.SafetyRules;
 import com.radixdlt.counters.SystemCounters;
 import com.radixdlt.counters.SystemCounters.CounterType;
 import com.radixdlt.crypto.Hasher;
+import com.radixdlt.environment.RemoteEventDispatcher;
 import com.radixdlt.network.TimeSupplier;
->>>>>>> 0aced3bb
 import org.apache.logging.log4j.LogManager;
 import org.apache.logging.log4j.Logger;
 import org.apache.logging.log4j.message.FormattedMessage;
@@ -54,39 +51,27 @@
 	private static final Logger log = LogManager.getLogger();
 
 	private final VertexStore vertexStore;
-<<<<<<< HEAD
 	private final Pacemaker pacemaker;
 	private final EventDispatcher<FormedQC> formedQCEventDispatcher;
-=======
-	private final BFTSyncer bftSyncer;
-	private final Pacemaker pacemaker;
+	private final RemoteEventDispatcher<Vote> voteDispatcher;
 	private final Hasher hasher;
 	private final TimeSupplier timeSupplier;
 	private final ProposerElection proposerElection;
-	private final VoteSender voteSender;
 	private final SystemCounters counters;
 	private final SafetyRules safetyRules;
 	private final BFTValidatorSet validatorSet;
 	private final PendingVotes pendingVotes;
 
 	private ViewUpdate latestViewUpdate = new ViewUpdate(View.genesis(), View.genesis(), View.genesis());
->>>>>>> 0aced3bb
 
 	public BFTEventReducer(
 		Pacemaker pacemaker,
 		VertexStore vertexStore,
-<<<<<<< HEAD
-		EventDispatcher<FormedQC> formedQCEventDispatcher
-	) {
-		this.pacemaker = Objects.requireNonNull(pacemaker);
-		this.vertexStore = Objects.requireNonNull(vertexStore);
-		this.formedQCEventDispatcher = Objects.requireNonNull(formedQCEventDispatcher);
-=======
-		BFTSyncer bftSyncer,
+		EventDispatcher<FormedQC> formedQCEventDispatcher,
+		RemoteEventDispatcher<Vote> voteDispatcher,
 		Hasher hasher,
 		TimeSupplier timeSupplier,
 		ProposerElection proposerElection,
-		VoteSender voteSender,
 		SystemCounters counters,
 		SafetyRules safetyRules,
 		BFTValidatorSet validatorSet,
@@ -94,16 +79,15 @@
 	) {
 		this.pacemaker = Objects.requireNonNull(pacemaker);
 		this.vertexStore = Objects.requireNonNull(vertexStore);
-		this.bftSyncer = Objects.requireNonNull(bftSyncer);
+		this.formedQCEventDispatcher = Objects.requireNonNull(formedQCEventDispatcher);
+		this.voteDispatcher = Objects.requireNonNull(voteDispatcher);
 		this.hasher = Objects.requireNonNull(hasher);
 		this.timeSupplier = Objects.requireNonNull(timeSupplier);
 		this.proposerElection = Objects.requireNonNull(proposerElection);
-		this.voteSender = Objects.requireNonNull(voteSender);
 		this.counters = Objects.requireNonNull(counters);
 		this.safetyRules = Objects.requireNonNull(safetyRules);
 		this.validatorSet = Objects.requireNonNull(validatorSet);
 		this.pendingVotes = Objects.requireNonNull(pendingVotes);
->>>>>>> 0aced3bb
 	}
 
 	@Override
@@ -121,11 +105,6 @@
 	public void processVote(Vote vote) {
 		log.trace("Vote: Processing {}", vote);
 		// accumulate votes into QCs in store
-<<<<<<< HEAD
-		this.pacemaker.processVote(vote).ifPresent(qc ->
-			formedQCEventDispatcher.dispatch(FormedQC.create(qc, vote.getAuthor()))
-		);
-=======
 		final View view = vote.getView();
 		if (view.lte(this.latestViewUpdate.getLastQuorumView())) {
 			log.trace("Vote: Ignoring vote from {} for view {}, last quorum at {}",
@@ -134,15 +113,10 @@
 			final Optional<QuorumCertificate> maybeQc = this.pendingVotes.insertVote(vote, this.validatorSet)
 					.filter(qc -> view.gte(this.latestViewUpdate.getCurrentView()));
 
-			maybeQc.ifPresent(qc -> {
-				log.trace("Vote: Formed QC: {}", qc);
-				this.counters.increment(CounterType.BFT_VOTE_QUORUMS);
-				final HighQC highQC = HighQC.from(qc, this.vertexStore.highQC().highestCommittedQC());
-				// If we are not yet synced, we rely on the syncer to process the QC once received
-				this.bftSyncer.syncToQC(highQC, vote.getAuthor());
-			});
+			maybeQc.ifPresent(qc ->
+				formedQCEventDispatcher.dispatch(FormedQC.create(qc, vote.getAuthor()))
+			);
 		}
->>>>>>> 0aced3bb
 	}
 
 	@Override
@@ -178,7 +152,7 @@
 			maybeVote.ifPresentOrElse(
 				vote -> {
 					log.trace("Proposal: Sending vote to {}: {}", nextLeader, vote);
-					this.voteSender.sendVote(vote, nextLeader);
+					this.voteDispatcher.dispatch(nextLeader, vote);
 				},
 				() -> {
 					this.counters.increment(CounterType.BFT_REJECTED);
