/*
 *  (C) Copyright 2020 Radix DLT Ltd
 *
 *  Radix DLT Ltd licenses this file to you under the Apache License,
 *  Version 2.0 (the "License"); you may not use this file except in
 *  compliance with the License.  You may obtain a copy of the
 *  License at
 *
 *   http://www.apache.org/licenses/LICENSE-2.0
 *
 *  Unless required by applicable law or agreed to in writing,
 *  software distributed under the License is distributed on an
 *  "AS IS" BASIS, WITHOUT WARRANTIES OR CONDITIONS OF ANY KIND,
 *  either express or implied.  See the License for the specific
 *  language governing permissions and limitations under the License.
 */

package com.radixdlt.consensus.safety;

import com.radixdlt.consensus.Hasher;
import com.radixdlt.consensus.HashSigner;
import com.radixdlt.consensus.NewView;
import com.radixdlt.consensus.Proposal;
import com.radixdlt.consensus.QuorumCertificate;
import com.radixdlt.consensus.TimestampedVoteData;
import com.radixdlt.consensus.Vertex;
import com.radixdlt.consensus.VertexMetadata;
import com.radixdlt.consensus.bft.View;
import com.radixdlt.consensus.Vote;
import com.radixdlt.consensus.VoteData;
import com.radixdlt.consensus.bft.BFTNode;
import com.radixdlt.consensus.safety.SafetyState.Builder;
import com.radixdlt.crypto.ECDSASignature;
import com.radixdlt.crypto.Hash;

import com.radixdlt.utils.Longs;
import java.util.Objects;
import java.util.Optional;

/**
 * Manages safety of the protocol.
 */
public final class SafetyRules {
	private final BFTNode self;
	private final Hasher hasher;
	private final HashSigner signer;

	private SafetyState state;

	public SafetyRules(
		BFTNode self,
		SafetyState initialState,
		Hasher hasher,
		HashSigner signer
	) {
		this.self = self;
		this.state = Objects.requireNonNull(initialState);
		this.hasher = Objects.requireNonNull(hasher);
		this.signer = Objects.requireNonNull(signer);
	}

	/**
	 * Process a QC.
	 * @param qc The quorum certificate
	 * @return the just-committed vertex id, if any
	 */
	public Optional<VertexMetadata> process(QuorumCertificate qc) {
		final Builder safetyStateBuilder = this.state.toBuilder();

		// prepare phase on qc's proposed vertex if there is a newer 1-chain
		// keep highest 1-chain as the current "generic" QC
		if (qc.getView().compareTo(this.state.getGenericView().orElse(View.of(0L))) > 0) {
			safetyStateBuilder.qc(qc);
		}

		// pre-commit phase on consecutive qc's proposed vertex
		if (qc.getParent() != null
			&& qc.getParent().getView().compareTo(this.state.getLockedView()) > 0
			&& qc.getParent().getView().next().equals(qc.getView())) {

			safetyStateBuilder.lockedView(qc.getParent().getView());
		}

		// commit phase for a vertex if it's view is greater than last commit.
		// otherwise, it must have already been committed
		final Optional<VertexMetadata> commitMetadata = qc.getCommitted().flatMap(vmd -> {
			if (vmd.getView().compareTo(this.state.getCommittedView()) > 0) {
				safetyStateBuilder.committedView(vmd.getView());
				return Optional.of(vmd);
			}
			return Optional.empty();
		});

		this.state = safetyStateBuilder.build();

		return commitMetadata;
	}

	/**
	 * Create a signed proposal from a vertex
	 * @param proposedVertex vertex to sign
	 * @param highestCommittedQC highest known committed QC
	 * @return signed proposal object for consensus
	 */
	public Proposal signProposal(Vertex proposedVertex, QuorumCertificate highestCommittedQC, long payload) {
		final Hash vertexHash = this.hasher.hash(proposedVertex);
		ECDSASignature signature = this.signer.sign(vertexHash);
		return new Proposal(proposedVertex, highestCommittedQC, this.self, signature, payload);
	}

	private static VoteData constructVoteData(Vertex proposedVertex, VertexMetadata proposedVertexMetadata) {
		final VertexMetadata parent = proposedVertex.getQC().getProposed();

		// Add a vertex to commit if creating a quorum for the proposed vertex would
		// create three consecutive qcs.
		final VertexMetadata toCommit;
		if (proposedVertex.getView().equals(proposedVertex.getParentMetadata().getView().next())
			&& !proposedVertex.getParentMetadata().getView().isGenesis() && !proposedVertex.getGrandParentMetadata().getView().isGenesis()
			&& proposedVertex.getParentMetadata().getView().equals(proposedVertex.getGrandParentMetadata().getView().next())
		) {
			toCommit = proposedVertex.getQC().getParent();
		} else {
			toCommit = null;
		}

		return new VoteData(proposedVertexMetadata, parent, toCommit);
	}

	/**
	 * Create a signed new-view
	 * @param nextView the view of the new-view
	 * @param highestQC highest known qc
	 * @param highestCommittedQC highest known committed qc
	 * @return a signed new-view
	 */
	public NewView signNewView(View nextView, QuorumCertificate highestQC, QuorumCertificate highestCommittedQC) {
		// TODO make signing more robust by including author in signed hash
		ECDSASignature signature = this.signer.sign(Hash.hash256(Longs.toByteArray(nextView.number())));
		return new NewView(
			this.self,
			nextView,
			highestQC,
			highestCommittedQC,
			signature
		);
	}

	/**
	 * Vote for a proposed vertex while ensuring that safety invariants are upheld.
	 *
	 * @param proposedVertex The proposed vertex
	 * @param proposedVertexMetadata results of vertex execution
	 * @param timestamp timestamp to use for the vote in milliseconds since epoch
	 * @return A vote result containing the vote and any committed vertices
	 * @throws SafetyViolationException In case the vertex would violate a safety invariant
	 */
<<<<<<< HEAD
	public Vote voteFor(Vertex proposedVertex, VertexMetadata proposedVertexMetadata, long timestamp) throws SafetyViolationException {
=======
	public Vote voteFor(Vertex proposedVertex, VertexMetadata proposedVertexMetadata, long payload) throws SafetyViolationException {
>>>>>>> 98611ecb
		// ensure vertex does not violate earlier votes
		if (proposedVertex.getView().compareTo(this.state.getLastVotedView()) <= 0) {
			throw new SafetyViolationException(proposedVertex, this.state, String.format(
				"violates earlier vote at %s", this.state.getLastVotedView()));
		}

		// ensure vertex respects locked QC
		if (proposedVertex.getQC().getView().compareTo(this.state.getLockedView()) < 0) {
			throw new SafetyViolationException(proposedVertex, this.state, String.format(
				"does not respect locked view %s", this.state.getLockedView()));
		}

		Builder safetyStateBuilder = this.state.toBuilder();
		safetyStateBuilder.lastVotedView(proposedVertex.getView());

		final VoteData voteData = constructVoteData(proposedVertex, proposedVertexMetadata);
		final TimestampedVoteData timestampedVoteData = new TimestampedVoteData(voteData, timestamp);

		final Hash voteHash = hasher.hash(timestampedVoteData);

		this.state = safetyStateBuilder.build();

		// TODO make signing more robust by including author in signed hash
		ECDSASignature signature = this.signer.sign(voteHash);
<<<<<<< HEAD
		return new Vote(this.self, timestampedVoteData, signature);
=======
		return new Vote(this.self, voteData, signature, payload);
>>>>>>> 98611ecb
	}
}<|MERGE_RESOLUTION|>--- conflicted
+++ resolved
@@ -154,11 +154,7 @@
 	 * @return A vote result containing the vote and any committed vertices
 	 * @throws SafetyViolationException In case the vertex would violate a safety invariant
 	 */
-<<<<<<< HEAD
-	public Vote voteFor(Vertex proposedVertex, VertexMetadata proposedVertexMetadata, long timestamp) throws SafetyViolationException {
-=======
-	public Vote voteFor(Vertex proposedVertex, VertexMetadata proposedVertexMetadata, long payload) throws SafetyViolationException {
->>>>>>> 98611ecb
+	public Vote voteFor(Vertex proposedVertex, VertexMetadata proposedVertexMetadata, long timestamp, long payload) throws SafetyViolationException {
 		// ensure vertex does not violate earlier votes
 		if (proposedVertex.getView().compareTo(this.state.getLastVotedView()) <= 0) {
 			throw new SafetyViolationException(proposedVertex, this.state, String.format(
@@ -183,10 +179,6 @@
 
 		// TODO make signing more robust by including author in signed hash
 		ECDSASignature signature = this.signer.sign(voteHash);
-<<<<<<< HEAD
-		return new Vote(this.self, timestampedVoteData, signature);
-=======
-		return new Vote(this.self, voteData, signature, payload);
->>>>>>> 98611ecb
+		return new Vote(this.self, timestampedVoteData, signature, payload);
 	}
 }