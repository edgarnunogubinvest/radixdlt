--- conflicted
+++ resolved
@@ -280,10 +280,7 @@
 
 		//noinspection UnstableApiUsage
 		for (var syncId : syncIds) {
-<<<<<<< HEAD
-=======
 			systemCounters.increment(CounterType.BFT_SYNC_REQUEST_TIMEOUTS);
->>>>>>> 5683e114
 			SyncState syncState = syncing.remove(syncId);
 			syncToQC(syncState.highQC, randomFrom(authors));
 		}
