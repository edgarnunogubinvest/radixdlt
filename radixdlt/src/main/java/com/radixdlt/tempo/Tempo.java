package com.radixdlt.tempo;

import com.google.common.collect.ImmutableList;
import com.google.common.collect.ImmutableMap;
import com.google.inject.Inject;
import com.google.inject.name.Named;
import com.radixdlt.Atom;
import com.radixdlt.common.AID;
import com.radixdlt.common.EUID;
import com.radixdlt.engine.AtomStatus;
import com.radixdlt.ledger.Ledger;
import com.radixdlt.ledger.LedgerCursor;
import com.radixdlt.ledger.LedgerCursor.LedgerIndexType;
import com.radixdlt.ledger.LedgerIndex;
import com.radixdlt.ledger.LedgerSearchMode;
import com.radixdlt.tempo.delivery.AtomDeliverer;
import com.radixdlt.tempo.delivery.RequestDeliverer;
import com.radixdlt.tempo.discovery.AtomDiscoverer;
import com.radixdlt.tempo.store.CommitmentStore;
import com.radixdlt.tempo.store.TempoAtomStore;
import com.radixdlt.tempo.store.TempoAtomStoreView;
import org.radix.database.DatabaseEnvironment;
import org.radix.logging.Logger;
import org.radix.logging.Logging;
import org.radix.modules.Module;
import org.radix.modules.Modules;
import org.radix.modules.Plugin;
import org.radix.time.TemporalProof;
import org.radix.time.TemporalVertex;

import java.util.Collection;
import java.util.List;
import java.util.Map;
import java.util.Optional;
import java.util.Set;
import java.util.concurrent.BlockingQueue;
import java.util.concurrent.CompletableFuture;
import java.util.concurrent.LinkedBlockingQueue;
import java.util.stream.Collectors;

/**
 * The Tempo implementation of a ledger.
 */
public final class Tempo extends Plugin implements Ledger {
	private static final Logger log = Logging.getLogger("tempo");
	private static final int INBOUND_QUEUE_CAPACITY = 16384;

	private final EUID self;
	private final TempoAtomStore atomStore;
	private final CommitmentStore commitmentStore;

	private final EdgeSelector edgeSelector;
	private final Attestor attestor;

	private final BlockingQueue<TempoAtom> inboundAtoms;

	private final Set<Resource> ownedResources;
	private final Set<AtomDiscoverer> atomDiscoverers;
	private final Set<AtomDeliverer> atomDeliverers;
	private final RequestDeliverer requestDeliverer;
	private final Set<AtomAcceptor> acceptors;

	@Inject
	public Tempo(
		@Named("self") EUID self,
	    TempoAtomStore atomStore,
	    CommitmentStore commitmentStore,
	    EdgeSelector edgeSelector,
	    Attestor attestor,
	    @Owned Set<Resource> ownedResources,
	    Set<AtomDiscoverer> atomDiscoverers,
	    Set<AtomDeliverer> atomDeliverers,
	    RequestDeliverer requestDeliverer,
	    Set<AtomAcceptor> acceptors
	) {
		this.self = self;
		this.atomStore = atomStore;
		this.commitmentStore = commitmentStore;
		this.ownedResources = ownedResources;
		this.edgeSelector = edgeSelector;
		this.attestor = attestor;
		this.atomDiscoverers = atomDiscoverers;
		this.atomDeliverers = atomDeliverers;
		this.requestDeliverer = requestDeliverer;
		this.acceptors = acceptors;

		this.inboundAtoms = new LinkedBlockingQueue<>(INBOUND_QUEUE_CAPACITY);

		// hook up components
		// TODO remove listeners when closed?
		for (AtomDiscoverer atomDiscoverer : this.atomDiscoverers) {
			atomDiscoverer.addListener(requestDeliverer::tryDeliver);
		}
		for (AtomDeliverer atomDeliverer : atomDeliverers) {
			atomDeliverer.addListener((atom, peer) -> addInbound(atom));
		}
	}

	@Override
	public Atom receive() throws InterruptedException {
		return this.inboundAtoms.take();
	}

	@Override
	public Optional<Atom> get(AID aid) {
		// cast to abstract atom
		return atomStore.get(aid).map(atom -> atom);
	}

	@Override
	public boolean store(Atom atom, Set<LedgerIndex> uniqueIndices, Set<LedgerIndex> duplicateIndices) {
		TempoAtom tempoAtom = convertToTempoAtom(atom);
		if (atomStore.contains(tempoAtom.getAID())) {
			return false;
		}
		tempoAtom = attestTo(tempoAtom);
		if (atomStore.store(tempoAtom, uniqueIndices, duplicateIndices)) {
			accept(tempoAtom);
			return true;
		} else {
			return false;
		}
	}

	@Override
	public boolean delete(AID aid) {
		return atomStore.delete(aid);
	}

	@Override
	public boolean replace(Set<AID> aids, Atom atom, Set<LedgerIndex> uniqueIndices, Set<LedgerIndex> duplicateIndices) {
		TempoAtom tempoAtom = convertToTempoAtom(atom);
		tempoAtom = attestTo(tempoAtom);
		if (atomStore.replace(aids, tempoAtom, uniqueIndices, duplicateIndices)) {
			accept(tempoAtom);
			return true;
		} else {
			return false;
		}
	}

	private void addInbound(TempoAtom atom) {
		if (!this.inboundAtoms.add(atom)) {
			// TODO more graceful queue full handling
			log.error("Inbound atoms queue full");
		}
	}

	private void accept(TempoAtom atom) {
		TemporalVertex ownVertex = atom.getTemporalProof().getVertexByNID(self);
		if (ownVertex == null) {
			throw new TempoException("Accepted atom " + atom.getAID() + " has no vertex by self");
		}
		// TODO move to commitment acceptor
		commitmentStore.put(self, ownVertex.getClock(), ownVertex.getCommitment());
		acceptors.forEach(acceptor -> acceptor.accept(atom));
	}

	private TempoAtom attestTo(TempoAtom atom) {
		List<EUID> edges = edgeSelector.selectEdges(atom);
		TemporalProof attestedTP = attestor.attestTo(atom.getTemporalProof(), edges);
		return atom.with(attestedTP);
	}

	@Override
	public CompletableFuture<Atom> resolve(Atom atom, Collection<Atom> conflictingAtoms) {
		log.info(String.format("Resolving conflict between '%s' and '%s'", atom.getAID(), conflictingAtoms.stream()
			.map(Atom::getAID)
			.collect(Collectors.toList())));

		throw new UnsupportedOperationException("Not yet implemented");
	}

	@Override
	public LedgerCursor search(LedgerIndexType type, LedgerIndex index, LedgerSearchMode mode) {
		return atomStore.search(type, index, mode);
	}

	@Override
	public List<Class<? extends Module>> getDependsOn() {
		return ImmutableList.of(
			DatabaseEnvironment.class
		);
	}

	@Override
	public void start_impl() {
		this.ownedResources.forEach(Resource::open);
		Modules.put(TempoAtomStoreView.class, this.atomStore);
		Modules.put(AtomSyncView.class, new AtomSyncView() {
			@Override
			public void inject(org.radix.atoms.Atom atom) {
				TempoAtom tempoAtom = LegacyUtils.fromLegacyAtom(atom);
				addInbound(tempoAtom);
			}

			@Override
			public AtomStatus getAtomStatus(AID aid) {
				return atomStore.contains(aid) ? AtomStatus.STORED : AtomStatus.DOES_NOT_EXIST;
			}

			@Override
			public long getQueueSize() {
				return inboundAtoms.size();
			}

			@Override
			public Map<String, Object> getMetaData() {
				return ImmutableMap.of(
					"inboundQueue", inboundAtoms.size()
				);
			}
		});
	}

	@Override
	public void stop_impl() {
		Modules.remove(TempoAtomStoreView.class);
		Modules.remove(AtomSyncView.class);
		this.ownedResources.forEach(Resource::close);
	}

	@Override
	public void reset_impl() {
		this.ownedResources.forEach(Resource::reset);
	}

	@Override
	public String getName() {
		return "Tempo";
	}

	private static TempoAtom convertToTempoAtom(Atom atom) {
		if (atom instanceof TempoAtom) {
			return (TempoAtom) atom;
		} else {
			if (log.hasLevel(Logging.DEBUG)) {
				log.debug("Converting foreign atom '" + atom.getAID() + "' to Tempo atom");
			}
			return new TempoAtom(
				atom.getContent(),
				atom.getAID(),
				atom.getTimestamp(),
				atom.getShards()
			);
		}
	}
<<<<<<< HEAD

	public static Builder builder() {
		return new Builder();
	}

	public static Builder defaultBuilderStoreOnly() {
		LocalSystem localSystem = LocalSystem.getInstance();
		BerkeleyTempoAtomStore atomStore = new BerkeleyTempoAtomStore(
			localSystem.getNID(),
			Serialization.getDefault(),
			SystemProfiler.getInstance(),
			Modules.get(DatabaseEnvironment.class));
		BerkeleyCommitmentStore commitmentStore = new BerkeleyCommitmentStore(Modules.get(DatabaseEnvironment.class));
		commitmentStore.open();
		TempoAttestor attestor = new TempoAttestor(localSystem, Time::currentTimestamp);
		return builder()
			.self(localSystem.getNID())
			.attestor(attestor::attestTo)
			.atomStore(atomStore)
			.commitmentStore(commitmentStore);
	}

	public static Builder defaultBuilder() {
		LocalSystem localSystem = LocalSystem.getInstance();
		BerkeleyTempoAtomStore atomStore = new BerkeleyTempoAtomStore(
			localSystem.getNID(), Serialization.getDefault(),
			SystemProfiler.getInstance(),
			Modules.get(DatabaseEnvironment.class));
		SingleThreadedScheduler scheduler = new SingleThreadedScheduler();
		BerkeleyLCCursorStore cursorStore = new BerkeleyLCCursorStore(Modules.get(DatabaseEnvironment.class));
		cursorStore.open();
		BerkeleyCommitmentStore commitmentStore = new BerkeleyCommitmentStore(Modules.get(DatabaseEnvironment.class));
		commitmentStore.open();
		PeerSupplierAdapter peerSupplier = new PeerSupplierAdapter(() -> Modules.get(AddressBook.class));
		RuntimeProperties properties = Modules.get(RuntimeProperties.class);
		IterativeDiscoverer iterativeDiscoverer = new IterativeDiscoverer(
			localSystem.getNID(),
			atomStore,
			cursorStore,
			commitmentStore,
			scheduler,
			Modules.get(MessageCentral.class),
			Events.getInstance(),
			IterativeDiscovererConfiguration.fromRuntimeProperties(properties)
		);
		SingleRequestDeliverer requestDeliverer = new SingleRequestDeliverer(
			scheduler,
			Modules.get(MessageCentral.class),
			atomStore,
			SingleRequestDelivererConfiguration.fromRuntimeProperties(properties)
		);
		PushOnlyDeliverer pushDelivery = new PushOnlyDeliverer(
			localSystem.getNID(),
			Modules.get(MessageCentral.class),
			peerSupplier
		);

		return builder()
			.self(localSystem.getNID())
			.attestor(new TempoAttestor(localSystem, Time::currentTimestamp)::attestTo)
			.peerSupplier(new PeerSupplierAdapter(() -> Modules.get(AddressBook.class)))
			.edgeSelector(new SimpleEdgeSelector())
			.atomStore(atomStore)
			.commitmentStore(commitmentStore)
			.addDiscoverer(iterativeDiscoverer)
			.addDeliverer(requestDeliverer)
			.addDeliverer(pushDelivery)
			.requestDeliverer(requestDeliverer)
			.addAcceptor(pushDelivery::accept);
	}

	public static class Builder {
		private EUID self;
		private TempoAtomStore atomStore;
		private CommitmentStore commitmentStore;
		private Attestor attestor;
		private PeerSupplier peerSupplier;
		private EdgeSelector edgeSelector;
		private RequestDeliverer requestDeliverer;
		private final ImmutableSet.Builder<AtomDiscoverer> atomDiscoverers = ImmutableSet.builder();
		private final ImmutableSet.Builder<AtomDeliverer> atomDeliverers = ImmutableSet.builder();
		private final ImmutableSet.Builder<Consumer<TempoAtom>> atomAcceptors = ImmutableSet.builder();

		public Builder self(EUID self) {
			this.self = self;
			return this;
		}

		public Builder atomStore(TempoAtomStore atomStore) {
			this.atomStore = atomStore;
			return this;
		}

		public Builder commitmentStore(CommitmentStore commitmentStore) {
			this.commitmentStore = commitmentStore;
			return this;
		}

		public Builder attestor(Attestor attestor) {
			this.attestor = attestor;
			return this;
		}

		public Builder edgeSelector(EdgeSelector edgeSelector) {
			this.edgeSelector = edgeSelector;
			return this;
		}

		public Builder peerSupplier(PeerSupplier peerSupplier) {
			this.peerSupplier = peerSupplier;
			return this;
		}

		public Builder addDiscoverer(AtomDiscoverer discoverer) {
			this.atomDiscoverers.add(discoverer);
			return this;
		}

		public Builder addDeliverer(AtomDeliverer deliverer) {
			this.atomDeliverers.add(deliverer);
			return this;
		}

		public Builder requestDeliverer(RequestDeliverer requestDeliverer) {
			this.requestDeliverer = requestDeliverer;
			return this;
		}

		public Builder addAcceptor(Consumer<TempoAtom> acceptor) {
			this.atomAcceptors.add(acceptor);
			return this;
		}

		public Tempo build() {
			Objects.requireNonNull(self, "self is required");
			Objects.requireNonNull(atomStore, "atomStore is required");
			Objects.requireNonNull(commitmentStore, "commitmentStore is required");
			Objects.requireNonNull(edgeSelector, "edgeSelector is required");
			Objects.requireNonNull(peerSupplier, "peerSupplier is required");
			Objects.requireNonNull(attestor, "attestor is required");
			Objects.requireNonNull(requestDeliverer, "requestDeliverer is required");

			return new Tempo(
				self,
				atomStore,
				commitmentStore,
				edgeSelector,
				peerSupplier,
				attestor,
				atomDiscoverers.build(),
				atomDeliverers.build(),
				requestDeliverer,
				atomAcceptors.build());
		}
	}

=======
>>>>>>> 47163374
}
<|MERGE_RESOLUTION|>--- conflicted
+++ resolved
@@ -1,407 +1,248 @@
-package com.radixdlt.tempo;
-
-import com.google.common.collect.ImmutableList;
-import com.google.common.collect.ImmutableMap;
-import com.google.inject.Inject;
-import com.google.inject.name.Named;
-import com.radixdlt.Atom;
-import com.radixdlt.common.AID;
-import com.radixdlt.common.EUID;
-import com.radixdlt.engine.AtomStatus;
-import com.radixdlt.ledger.Ledger;
-import com.radixdlt.ledger.LedgerCursor;
-import com.radixdlt.ledger.LedgerCursor.LedgerIndexType;
-import com.radixdlt.ledger.LedgerIndex;
-import com.radixdlt.ledger.LedgerSearchMode;
-import com.radixdlt.tempo.delivery.AtomDeliverer;
-import com.radixdlt.tempo.delivery.RequestDeliverer;
-import com.radixdlt.tempo.discovery.AtomDiscoverer;
-import com.radixdlt.tempo.store.CommitmentStore;
-import com.radixdlt.tempo.store.TempoAtomStore;
-import com.radixdlt.tempo.store.TempoAtomStoreView;
-import org.radix.database.DatabaseEnvironment;
-import org.radix.logging.Logger;
-import org.radix.logging.Logging;
-import org.radix.modules.Module;
-import org.radix.modules.Modules;
-import org.radix.modules.Plugin;
-import org.radix.time.TemporalProof;
-import org.radix.time.TemporalVertex;
-
-import java.util.Collection;
-import java.util.List;
-import java.util.Map;
-import java.util.Optional;
-import java.util.Set;
-import java.util.concurrent.BlockingQueue;
-import java.util.concurrent.CompletableFuture;
-import java.util.concurrent.LinkedBlockingQueue;
-import java.util.stream.Collectors;
-
-/**
- * The Tempo implementation of a ledger.
- */
-public final class Tempo extends Plugin implements Ledger {
-	private static final Logger log = Logging.getLogger("tempo");
-	private static final int INBOUND_QUEUE_CAPACITY = 16384;
-
-	private final EUID self;
-	private final TempoAtomStore atomStore;
-	private final CommitmentStore commitmentStore;
-
-	private final EdgeSelector edgeSelector;
-	private final Attestor attestor;
-
-	private final BlockingQueue<TempoAtom> inboundAtoms;
-
-	private final Set<Resource> ownedResources;
-	private final Set<AtomDiscoverer> atomDiscoverers;
-	private final Set<AtomDeliverer> atomDeliverers;
-	private final RequestDeliverer requestDeliverer;
-	private final Set<AtomAcceptor> acceptors;
-
-	@Inject
-	public Tempo(
-		@Named("self") EUID self,
-	    TempoAtomStore atomStore,
-	    CommitmentStore commitmentStore,
-	    EdgeSelector edgeSelector,
-	    Attestor attestor,
-	    @Owned Set<Resource> ownedResources,
-	    Set<AtomDiscoverer> atomDiscoverers,
-	    Set<AtomDeliverer> atomDeliverers,
-	    RequestDeliverer requestDeliverer,
-	    Set<AtomAcceptor> acceptors
-	) {
-		this.self = self;
-		this.atomStore = atomStore;
-		this.commitmentStore = commitmentStore;
-		this.ownedResources = ownedResources;
-		this.edgeSelector = edgeSelector;
-		this.attestor = attestor;
-		this.atomDiscoverers = atomDiscoverers;
-		this.atomDeliverers = atomDeliverers;
-		this.requestDeliverer = requestDeliverer;
-		this.acceptors = acceptors;
-
-		this.inboundAtoms = new LinkedBlockingQueue<>(INBOUND_QUEUE_CAPACITY);
-
-		// hook up components
-		// TODO remove listeners when closed?
-		for (AtomDiscoverer atomDiscoverer : this.atomDiscoverers) {
-			atomDiscoverer.addListener(requestDeliverer::tryDeliver);
-		}
-		for (AtomDeliverer atomDeliverer : atomDeliverers) {
-			atomDeliverer.addListener((atom, peer) -> addInbound(atom));
-		}
-	}
-
-	@Override
-	public Atom receive() throws InterruptedException {
-		return this.inboundAtoms.take();
-	}
-
-	@Override
-	public Optional<Atom> get(AID aid) {
-		// cast to abstract atom
-		return atomStore.get(aid).map(atom -> atom);
-	}
-
-	@Override
-	public boolean store(Atom atom, Set<LedgerIndex> uniqueIndices, Set<LedgerIndex> duplicateIndices) {
-		TempoAtom tempoAtom = convertToTempoAtom(atom);
-		if (atomStore.contains(tempoAtom.getAID())) {
-			return false;
-		}
-		tempoAtom = attestTo(tempoAtom);
-		if (atomStore.store(tempoAtom, uniqueIndices, duplicateIndices)) {
-			accept(tempoAtom);
-			return true;
-		} else {
-			return false;
-		}
-	}
-
-	@Override
-	public boolean delete(AID aid) {
-		return atomStore.delete(aid);
-	}
-
-	@Override
-	public boolean replace(Set<AID> aids, Atom atom, Set<LedgerIndex> uniqueIndices, Set<LedgerIndex> duplicateIndices) {
-		TempoAtom tempoAtom = convertToTempoAtom(atom);
-		tempoAtom = attestTo(tempoAtom);
-		if (atomStore.replace(aids, tempoAtom, uniqueIndices, duplicateIndices)) {
-			accept(tempoAtom);
-			return true;
-		} else {
-			return false;
-		}
-	}
-
-	private void addInbound(TempoAtom atom) {
-		if (!this.inboundAtoms.add(atom)) {
-			// TODO more graceful queue full handling
-			log.error("Inbound atoms queue full");
-		}
-	}
-
-	private void accept(TempoAtom atom) {
-		TemporalVertex ownVertex = atom.getTemporalProof().getVertexByNID(self);
-		if (ownVertex == null) {
-			throw new TempoException("Accepted atom " + atom.getAID() + " has no vertex by self");
-		}
-		// TODO move to commitment acceptor
-		commitmentStore.put(self, ownVertex.getClock(), ownVertex.getCommitment());
-		acceptors.forEach(acceptor -> acceptor.accept(atom));
-	}
-
-	private TempoAtom attestTo(TempoAtom atom) {
-		List<EUID> edges = edgeSelector.selectEdges(atom);
-		TemporalProof attestedTP = attestor.attestTo(atom.getTemporalProof(), edges);
-		return atom.with(attestedTP);
-	}
-
-	@Override
-	public CompletableFuture<Atom> resolve(Atom atom, Collection<Atom> conflictingAtoms) {
-		log.info(String.format("Resolving conflict between '%s' and '%s'", atom.getAID(), conflictingAtoms.stream()
-			.map(Atom::getAID)
-			.collect(Collectors.toList())));
-
-		throw new UnsupportedOperationException("Not yet implemented");
-	}
-
-	@Override
-	public LedgerCursor search(LedgerIndexType type, LedgerIndex index, LedgerSearchMode mode) {
-		return atomStore.search(type, index, mode);
-	}
-
-	@Override
-	public List<Class<? extends Module>> getDependsOn() {
-		return ImmutableList.of(
-			DatabaseEnvironment.class
-		);
-	}
-
-	@Override
-	public void start_impl() {
-		this.ownedResources.forEach(Resource::open);
-		Modules.put(TempoAtomStoreView.class, this.atomStore);
-		Modules.put(AtomSyncView.class, new AtomSyncView() {
-			@Override
-			public void inject(org.radix.atoms.Atom atom) {
-				TempoAtom tempoAtom = LegacyUtils.fromLegacyAtom(atom);
-				addInbound(tempoAtom);
-			}
-
-			@Override
-			public AtomStatus getAtomStatus(AID aid) {
-				return atomStore.contains(aid) ? AtomStatus.STORED : AtomStatus.DOES_NOT_EXIST;
-			}
-
-			@Override
-			public long getQueueSize() {
-				return inboundAtoms.size();
-			}
-
-			@Override
-			public Map<String, Object> getMetaData() {
-				return ImmutableMap.of(
-					"inboundQueue", inboundAtoms.size()
-				);
-			}
-		});
-	}
-
-	@Override
-	public void stop_impl() {
-		Modules.remove(TempoAtomStoreView.class);
-		Modules.remove(AtomSyncView.class);
-		this.ownedResources.forEach(Resource::close);
-	}
-
-	@Override
-	public void reset_impl() {
-		this.ownedResources.forEach(Resource::reset);
-	}
-
-	@Override
-	public String getName() {
-		return "Tempo";
-	}
-
-	private static TempoAtom convertToTempoAtom(Atom atom) {
-		if (atom instanceof TempoAtom) {
-			return (TempoAtom) atom;
-		} else {
-			if (log.hasLevel(Logging.DEBUG)) {
-				log.debug("Converting foreign atom '" + atom.getAID() + "' to Tempo atom");
-			}
-			return new TempoAtom(
-				atom.getContent(),
-				atom.getAID(),
-				atom.getTimestamp(),
-				atom.getShards()
-			);
-		}
-	}
-<<<<<<< HEAD
-
-	public static Builder builder() {
-		return new Builder();
-	}
-
-	public static Builder defaultBuilderStoreOnly() {
-		LocalSystem localSystem = LocalSystem.getInstance();
-		BerkeleyTempoAtomStore atomStore = new BerkeleyTempoAtomStore(
-			localSystem.getNID(),
-			Serialization.getDefault(),
-			SystemProfiler.getInstance(),
-			Modules.get(DatabaseEnvironment.class));
-		BerkeleyCommitmentStore commitmentStore = new BerkeleyCommitmentStore(Modules.get(DatabaseEnvironment.class));
-		commitmentStore.open();
-		TempoAttestor attestor = new TempoAttestor(localSystem, Time::currentTimestamp);
-		return builder()
-			.self(localSystem.getNID())
-			.attestor(attestor::attestTo)
-			.atomStore(atomStore)
-			.commitmentStore(commitmentStore);
-	}
-
-	public static Builder defaultBuilder() {
-		LocalSystem localSystem = LocalSystem.getInstance();
-		BerkeleyTempoAtomStore atomStore = new BerkeleyTempoAtomStore(
-			localSystem.getNID(), Serialization.getDefault(),
-			SystemProfiler.getInstance(),
-			Modules.get(DatabaseEnvironment.class));
-		SingleThreadedScheduler scheduler = new SingleThreadedScheduler();
-		BerkeleyLCCursorStore cursorStore = new BerkeleyLCCursorStore(Modules.get(DatabaseEnvironment.class));
-		cursorStore.open();
-		BerkeleyCommitmentStore commitmentStore = new BerkeleyCommitmentStore(Modules.get(DatabaseEnvironment.class));
-		commitmentStore.open();
-		PeerSupplierAdapter peerSupplier = new PeerSupplierAdapter(() -> Modules.get(AddressBook.class));
-		RuntimeProperties properties = Modules.get(RuntimeProperties.class);
-		IterativeDiscoverer iterativeDiscoverer = new IterativeDiscoverer(
-			localSystem.getNID(),
-			atomStore,
-			cursorStore,
-			commitmentStore,
-			scheduler,
-			Modules.get(MessageCentral.class),
-			Events.getInstance(),
-			IterativeDiscovererConfiguration.fromRuntimeProperties(properties)
-		);
-		SingleRequestDeliverer requestDeliverer = new SingleRequestDeliverer(
-			scheduler,
-			Modules.get(MessageCentral.class),
-			atomStore,
-			SingleRequestDelivererConfiguration.fromRuntimeProperties(properties)
-		);
-		PushOnlyDeliverer pushDelivery = new PushOnlyDeliverer(
-			localSystem.getNID(),
-			Modules.get(MessageCentral.class),
-			peerSupplier
-		);
-
-		return builder()
-			.self(localSystem.getNID())
-			.attestor(new TempoAttestor(localSystem, Time::currentTimestamp)::attestTo)
-			.peerSupplier(new PeerSupplierAdapter(() -> Modules.get(AddressBook.class)))
-			.edgeSelector(new SimpleEdgeSelector())
-			.atomStore(atomStore)
-			.commitmentStore(commitmentStore)
-			.addDiscoverer(iterativeDiscoverer)
-			.addDeliverer(requestDeliverer)
-			.addDeliverer(pushDelivery)
-			.requestDeliverer(requestDeliverer)
-			.addAcceptor(pushDelivery::accept);
-	}
-
-	public static class Builder {
-		private EUID self;
-		private TempoAtomStore atomStore;
-		private CommitmentStore commitmentStore;
-		private Attestor attestor;
-		private PeerSupplier peerSupplier;
-		private EdgeSelector edgeSelector;
-		private RequestDeliverer requestDeliverer;
-		private final ImmutableSet.Builder<AtomDiscoverer> atomDiscoverers = ImmutableSet.builder();
-		private final ImmutableSet.Builder<AtomDeliverer> atomDeliverers = ImmutableSet.builder();
-		private final ImmutableSet.Builder<Consumer<TempoAtom>> atomAcceptors = ImmutableSet.builder();
-
-		public Builder self(EUID self) {
-			this.self = self;
-			return this;
-		}
-
-		public Builder atomStore(TempoAtomStore atomStore) {
-			this.atomStore = atomStore;
-			return this;
-		}
-
-		public Builder commitmentStore(CommitmentStore commitmentStore) {
-			this.commitmentStore = commitmentStore;
-			return this;
-		}
-
-		public Builder attestor(Attestor attestor) {
-			this.attestor = attestor;
-			return this;
-		}
-
-		public Builder edgeSelector(EdgeSelector edgeSelector) {
-			this.edgeSelector = edgeSelector;
-			return this;
-		}
-
-		public Builder peerSupplier(PeerSupplier peerSupplier) {
-			this.peerSupplier = peerSupplier;
-			return this;
-		}
-
-		public Builder addDiscoverer(AtomDiscoverer discoverer) {
-			this.atomDiscoverers.add(discoverer);
-			return this;
-		}
-
-		public Builder addDeliverer(AtomDeliverer deliverer) {
-			this.atomDeliverers.add(deliverer);
-			return this;
-		}
-
-		public Builder requestDeliverer(RequestDeliverer requestDeliverer) {
-			this.requestDeliverer = requestDeliverer;
-			return this;
-		}
-
-		public Builder addAcceptor(Consumer<TempoAtom> acceptor) {
-			this.atomAcceptors.add(acceptor);
-			return this;
-		}
-
-		public Tempo build() {
-			Objects.requireNonNull(self, "self is required");
-			Objects.requireNonNull(atomStore, "atomStore is required");
-			Objects.requireNonNull(commitmentStore, "commitmentStore is required");
-			Objects.requireNonNull(edgeSelector, "edgeSelector is required");
-			Objects.requireNonNull(peerSupplier, "peerSupplier is required");
-			Objects.requireNonNull(attestor, "attestor is required");
-			Objects.requireNonNull(requestDeliverer, "requestDeliverer is required");
-
-			return new Tempo(
-				self,
-				atomStore,
-				commitmentStore,
-				edgeSelector,
-				peerSupplier,
-				attestor,
-				atomDiscoverers.build(),
-				atomDeliverers.build(),
-				requestDeliverer,
-				atomAcceptors.build());
-		}
-	}
-
-=======
->>>>>>> 47163374
-}
+package com.radixdlt.tempo;
+
+import com.google.common.collect.ImmutableList;
+import com.google.common.collect.ImmutableMap;
+import com.google.inject.Inject;
+import com.google.inject.name.Named;
+import com.radixdlt.Atom;
+import com.radixdlt.common.AID;
+import com.radixdlt.common.EUID;
+import com.radixdlt.engine.AtomStatus;
+import com.radixdlt.ledger.Ledger;
+import com.radixdlt.ledger.LedgerCursor;
+import com.radixdlt.ledger.LedgerCursor.LedgerIndexType;
+import com.radixdlt.ledger.LedgerIndex;
+import com.radixdlt.ledger.LedgerSearchMode;
+import com.radixdlt.tempo.delivery.AtomDeliverer;
+import com.radixdlt.tempo.delivery.RequestDeliverer;
+import com.radixdlt.tempo.discovery.AtomDiscoverer;
+import com.radixdlt.tempo.store.CommitmentStore;
+import com.radixdlt.tempo.store.TempoAtomStore;
+import com.radixdlt.tempo.store.TempoAtomStoreView;
+import org.radix.database.DatabaseEnvironment;
+import org.radix.logging.Logger;
+import org.radix.logging.Logging;
+import org.radix.modules.Module;
+import org.radix.modules.Modules;
+import org.radix.modules.Plugin;
+import org.radix.time.TemporalProof;
+import org.radix.time.TemporalVertex;
+
+import java.util.Collection;
+import java.util.List;
+import java.util.Map;
+import java.util.Optional;
+import java.util.Set;
+import java.util.concurrent.BlockingQueue;
+import java.util.concurrent.CompletableFuture;
+import java.util.concurrent.LinkedBlockingQueue;
+import java.util.stream.Collectors;
+
+/**
+ * The Tempo implementation of a ledger.
+ */
+public final class Tempo extends Plugin implements Ledger {
+	private static final Logger log = Logging.getLogger("tempo");
+	private static final int INBOUND_QUEUE_CAPACITY = 16384;
+
+	private final EUID self;
+	private final TempoAtomStore atomStore;
+	private final CommitmentStore commitmentStore;
+
+	private final EdgeSelector edgeSelector;
+	private final Attestor attestor;
+
+	private final BlockingQueue<TempoAtom> inboundAtoms;
+
+	private final Set<Resource> ownedResources;
+	private final Set<AtomDiscoverer> atomDiscoverers;
+	private final Set<AtomDeliverer> atomDeliverers;
+	private final RequestDeliverer requestDeliverer;
+	private final Set<AtomAcceptor> acceptors;
+
+	@Inject
+	public Tempo(
+		@Named("self") EUID self,
+	    TempoAtomStore atomStore,
+	    CommitmentStore commitmentStore,
+	    EdgeSelector edgeSelector,
+	    Attestor attestor,
+	    @Owned Set<Resource> ownedResources,
+	    Set<AtomDiscoverer> atomDiscoverers,
+	    Set<AtomDeliverer> atomDeliverers,
+	    RequestDeliverer requestDeliverer,
+	    Set<AtomAcceptor> acceptors
+	) {
+		this.self = self;
+		this.atomStore = atomStore;
+		this.commitmentStore = commitmentStore;
+		this.ownedResources = ownedResources;
+		this.edgeSelector = edgeSelector;
+		this.attestor = attestor;
+		this.atomDiscoverers = atomDiscoverers;
+		this.atomDeliverers = atomDeliverers;
+		this.requestDeliverer = requestDeliverer;
+		this.acceptors = acceptors;
+
+		this.inboundAtoms = new LinkedBlockingQueue<>(INBOUND_QUEUE_CAPACITY);
+
+		// hook up components
+		// TODO remove listeners when closed?
+		for (AtomDiscoverer atomDiscoverer : this.atomDiscoverers) {
+			atomDiscoverer.addListener(requestDeliverer::tryDeliver);
+		}
+		for (AtomDeliverer atomDeliverer : atomDeliverers) {
+			atomDeliverer.addListener((atom, peer) -> addInbound(atom));
+		}
+	}
+
+	@Override
+	public Atom receive() throws InterruptedException {
+		return this.inboundAtoms.take();
+	}
+
+	@Override
+	public Optional<Atom> get(AID aid) {
+		// cast to abstract atom
+		return atomStore.get(aid).map(atom -> atom);
+	}
+
+	@Override
+	public boolean store(Atom atom, Set<LedgerIndex> uniqueIndices, Set<LedgerIndex> duplicateIndices) {
+		TempoAtom tempoAtom = convertToTempoAtom(atom);
+		if (atomStore.contains(tempoAtom.getAID())) {
+			return false;
+		}
+		tempoAtom = attestTo(tempoAtom);
+		if (atomStore.store(tempoAtom, uniqueIndices, duplicateIndices)) {
+			accept(tempoAtom);
+			return true;
+		} else {
+			return false;
+		}
+	}
+
+	@Override
+	public boolean delete(AID aid) {
+		return atomStore.delete(aid);
+	}
+
+	@Override
+	public boolean replace(Set<AID> aids, Atom atom, Set<LedgerIndex> uniqueIndices, Set<LedgerIndex> duplicateIndices) {
+		TempoAtom tempoAtom = convertToTempoAtom(atom);
+		tempoAtom = attestTo(tempoAtom);
+		if (atomStore.replace(aids, tempoAtom, uniqueIndices, duplicateIndices)) {
+			accept(tempoAtom);
+			return true;
+		} else {
+			return false;
+		}
+	}
+
+	private void addInbound(TempoAtom atom) {
+		if (!this.inboundAtoms.add(atom)) {
+			// TODO more graceful queue full handling
+			log.error("Inbound atoms queue full");
+		}
+	}
+
+	private void accept(TempoAtom atom) {
+		TemporalVertex ownVertex = atom.getTemporalProof().getVertexByNID(self);
+		if (ownVertex == null) {
+			throw new TempoException("Accepted atom " + atom.getAID() + " has no vertex by self");
+		}
+		// TODO move to commitment acceptor
+		commitmentStore.put(self, ownVertex.getClock(), ownVertex.getCommitment());
+		acceptors.forEach(acceptor -> acceptor.accept(atom));
+	}
+
+	private TempoAtom attestTo(TempoAtom atom) {
+		List<EUID> edges = edgeSelector.selectEdges(atom);
+		TemporalProof attestedTP = attestor.attestTo(atom.getTemporalProof(), edges);
+		return atom.with(attestedTP);
+	}
+
+	@Override
+	public CompletableFuture<Atom> resolve(Atom atom, Collection<Atom> conflictingAtoms) {
+		log.info(String.format("Resolving conflict between '%s' and '%s'", atom.getAID(), conflictingAtoms.stream()
+			.map(Atom::getAID)
+			.collect(Collectors.toList())));
+
+		throw new UnsupportedOperationException("Not yet implemented");
+	}
+
+	@Override
+	public LedgerCursor search(LedgerIndexType type, LedgerIndex index, LedgerSearchMode mode) {
+		return atomStore.search(type, index, mode);
+	}
+
+	@Override
+	public List<Class<? extends Module>> getDependsOn() {
+		return ImmutableList.of(
+			DatabaseEnvironment.class
+		);
+	}
+
+	@Override
+	public void start_impl() {
+		this.ownedResources.forEach(Resource::open);
+		Modules.put(TempoAtomStoreView.class, this.atomStore);
+		Modules.put(AtomSyncView.class, new AtomSyncView() {
+			@Override
+			public void inject(org.radix.atoms.Atom atom) {
+				TempoAtom tempoAtom = LegacyUtils.fromLegacyAtom(atom);
+				addInbound(tempoAtom);
+			}
+
+			@Override
+			public AtomStatus getAtomStatus(AID aid) {
+				return atomStore.contains(aid) ? AtomStatus.STORED : AtomStatus.DOES_NOT_EXIST;
+			}
+
+			@Override
+			public long getQueueSize() {
+				return inboundAtoms.size();
+			}
+
+			@Override
+			public Map<String, Object> getMetaData() {
+				return ImmutableMap.of(
+					"inboundQueue", inboundAtoms.size()
+				);
+			}
+		});
+	}
+
+	@Override
+	public void stop_impl() {
+		Modules.remove(TempoAtomStoreView.class);
+		Modules.remove(AtomSyncView.class);
+		this.ownedResources.forEach(Resource::close);
+	}
+
+	@Override
+	public void reset_impl() {
+		this.ownedResources.forEach(Resource::reset);
+	}
+
+	@Override
+	public String getName() {
+		return "Tempo";
+	}
+
+	private static TempoAtom convertToTempoAtom(Atom atom) {
+		if (atom instanceof TempoAtom) {
+			return (TempoAtom) atom;
+		} else {
+			if (log.hasLevel(Logging.DEBUG)) {
+				log.debug("Converting foreign atom '" + atom.getAID() + "' to Tempo atom");
+			}
+			return new TempoAtom(
+				atom.getContent(),
+				atom.getAID(),
+				atom.getTimestamp(),
+				atom.getShards()
+			);
+		}
+	}
+}