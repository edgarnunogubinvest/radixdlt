/*
 * (C) Copyright 2020 Radix DLT Ltd
 *
 * Radix DLT Ltd licenses this file to you under the Apache License,
 * Version 2.0 (the "License"); you may not use this file except in
 * compliance with the License.  You may obtain a copy of the
 * License at
 *
 * http://www.apache.org/licenses/LICENSE-2.0
 *
 * Unless required by applicable law or agreed to in writing,
 * software distributed under the License is distributed on an
 * "AS IS" BASIS, WITHOUT WARRANTIES OR CONDITIONS OF ANY KIND,
 * either express or implied.  See the License for the specific
 * language governing permissions and limitations under the License.
 */

package com.radixdlt.consensus.simulation;

import static org.mockito.ArgumentMatchers.any;
import static org.mockito.ArgumentMatchers.anyInt;
import static org.mockito.ArgumentMatchers.anySet;
import static org.mockito.Mockito.doAnswer;
import static org.mockito.Mockito.mock;
import static org.mockito.Mockito.when;

import com.google.common.collect.ImmutableMap;
import com.radixdlt.consensus.ChainedBFT;
import com.radixdlt.consensus.DefaultHasher;
import com.radixdlt.consensus.EpochManager;
import com.radixdlt.consensus.EpochRx;
import com.radixdlt.consensus.Hasher;
import com.radixdlt.consensus.PendingVotes;
import com.radixdlt.consensus.QuorumCertificate;
import com.radixdlt.consensus.Vertex;
import com.radixdlt.consensus.VertexMetadata;
import com.radixdlt.consensus.VertexStore;
import com.radixdlt.consensus.VoteData;
import com.radixdlt.consensus.liveness.FixedTimeoutPacemaker;
import com.radixdlt.consensus.liveness.MempoolProposalGenerator;
import com.radixdlt.consensus.liveness.ProposalGenerator;
import com.radixdlt.consensus.liveness.ProposerElection;
import com.radixdlt.consensus.liveness.ScheduledTimeoutSender;
import com.radixdlt.consensus.liveness.WeightedRotatingLeaders;
import com.radixdlt.consensus.safety.SafetyRules;
import com.radixdlt.consensus.safety.SafetyState;
import com.radixdlt.consensus.validators.Validator;
import com.radixdlt.consensus.validators.ValidatorSet;
import com.radixdlt.counters.SystemCounters;
import com.radixdlt.counters.SystemCountersImpl;
import com.radixdlt.crypto.ECDSASignatures;
import com.radixdlt.crypto.ECKeyPair;
import com.radixdlt.engine.RadixEngine;
import com.radixdlt.mempool.Mempool;

import com.radixdlt.middleware2.network.TestEventCoordinatorNetwork;
import com.radixdlt.utils.UInt256;
import io.reactivex.rxjava3.core.Observable;
import java.util.Collections;
import java.util.Comparator;
import java.util.List;
import java.util.Objects;
import java.util.Optional;
import java.util.concurrent.Executors;
import java.util.stream.Collectors;

/**
 * A multi-node bft test network where the network and latencies of each message is simulated.
 */
public class BFTNetworkSimulation {
	private static final int TEST_PACEMAKER_TIMEOUT = 1000;

	private final int pacemakerTimeout;
	private final TestEventCoordinatorNetwork underlyingNetwork;
	private final Vertex genesisVertex;
	private final QuorumCertificate genesisQC;
	private final ImmutableMap<ECKeyPair, VertexStore> vertexStores;
	private final ImmutableMap<ECKeyPair, SystemCounters> counters;
<<<<<<< HEAD
	private final ImmutableMap<ECKeyPair, PacemakerImpl> pacemakers;
	private final ImmutableMap<ECKeyPair, ChainedBFT> bfts;
=======
	private final ImmutableMap<ECKeyPair, ScheduledTimeoutSender> timeoutSenders;
	private final ImmutableMap<ECKeyPair, FixedTimeoutPacemaker> pacemakers;
	private final Observable<Event> bftEvents;
>>>>>>> 78c14733
	private final ValidatorSet validatorSet;
	private final List<ECKeyPair> nodes;

	/**
	 * Create a BFT test network with an underlying simulated network
	 * @param nodes The nodes to populate the network with
	 * @param underlyingNetwork the network simulator
	 */
	public BFTNetworkSimulation(List<ECKeyPair> nodes, TestEventCoordinatorNetwork underlyingNetwork) {
		this(nodes, underlyingNetwork, TEST_PACEMAKER_TIMEOUT);
	}

	/**
	 * Create a BFT test network with an underlying simulated network.
	 * @param nodes The nodes to populate the network with
	 * @param underlyingNetwork the network simulator
	 * @param pacemakerTimeout a fixed pacemaker timeout used for all nodes
	 */
	public BFTNetworkSimulation(List<ECKeyPair> nodes, TestEventCoordinatorNetwork underlyingNetwork, int pacemakerTimeout) {
		this.nodes = nodes;
		this.underlyingNetwork = Objects.requireNonNull(underlyingNetwork);
		this.pacemakerTimeout = pacemakerTimeout;
		this.genesisVertex = Vertex.createGenesis(null);
		this.genesisQC = new QuorumCertificate(
			new VoteData(VertexMetadata.ofVertex(genesisVertex), null, null),
			new ECDSASignatures()
		);
		this.validatorSet = ValidatorSet.from(
			nodes.stream()
				.map(ECKeyPair::getPublicKey)
				.map(pk -> Validator.from(pk, UInt256.ONE))
				.collect(Collectors.toList())
		);
		this.counters = nodes.stream().collect(ImmutableMap.toImmutableMap(e -> e, e -> new SystemCountersImpl()));
		this.vertexStores = nodes.stream()
			.collect(ImmutableMap.toImmutableMap(
				e -> e,
				e -> {
					RadixEngine radixEngine = mock(RadixEngine.class);
					when(radixEngine.staticCheck(any())).thenReturn(Optional.empty());
					return new VertexStore(genesisVertex, genesisQC, radixEngine, this.counters.get(e));
				})
			);
		this.timeoutSenders = nodes.stream().collect(ImmutableMap.toImmutableMap(e -> e,
			e -> new ScheduledTimeoutSender(Executors.newSingleThreadScheduledExecutor())));
		this.pacemakers = nodes.stream().collect(ImmutableMap.toImmutableMap(e -> e,
<<<<<<< HEAD
			e -> new PacemakerImpl(this.pacemakerTimeout, Executors.newSingleThreadScheduledExecutor())));
		this.bfts = this.vertexStores.keySet().stream()
			.collect(ImmutableMap.toImmutableMap(
				e -> e,
				this::createBFTInstance
			));
=======
			e -> new FixedTimeoutPacemaker(this.pacemakerTimeout, this.timeoutSenders.get(e))));
		this.bftEvents = Observable.merge(this.vertexStores.keySet().stream()
			.map(vertexStore -> createBFTInstance(vertexStore).processEvents())
			.collect(Collectors.toList()));
>>>>>>> 78c14733
	}

	public List<ECKeyPair> getNodes() {
		return nodes;
	}

	private ChainedBFT createBFTInstance(ECKeyPair key) {
		Mempool mempool = mock(Mempool.class);
		doAnswer(inv -> Collections.emptyList()).when(mempool).getAtoms(anyInt(), anySet());
		ProposalGenerator proposalGenerator = new MempoolProposalGenerator(vertexStores.get(key), mempool);
		Hasher hasher = new DefaultHasher();
		SafetyRules safetyRules = new SafetyRules(key, SafetyState.initialState(), hasher);
		ScheduledTimeoutSender timeoutSender = timeoutSenders.get(key);
		FixedTimeoutPacemaker pacemaker = pacemakers.get(key);
		PendingVotes pendingVotes = new PendingVotes(hasher);
		EpochRx epochRx = () -> Observable.just(validatorSet).concatWith(Observable.never());
		EpochManager epochManager = new EpochManager(
			proposalGenerator,
			mempool,
			underlyingNetwork.getNetworkSender(key.getPublicKey()),
			safetyRules,
			pacemaker,
			timeoutSender,
			vertexStores.get(key),
			pendingVotes,
			proposers -> getProposerElection(), // create a new ProposerElection per node
			key,
			counters.get(key)
		);

		return new ChainedBFT(
			epochRx,
			underlyingNetwork.getNetworkRx(key.getPublicKey()),
			timeoutSender,
			epochManager
		);
	}

	public ProposerElection getProposerElection() {
		return new WeightedRotatingLeaders(validatorSet, Comparator.comparing(v -> v.nodeKey().euid()), 5);
	}

	public VertexStore getVertexStore(ECKeyPair keyPair) {
		return vertexStores.get(keyPair);
	}

	public SystemCounters getCounters(ECKeyPair keyPair) {
		return counters.get(keyPair);
	}

	public void start() {
		this.bfts.values().forEach(ChainedBFT::start);
	}

	public TestEventCoordinatorNetwork getUnderlyingNetwork() {
		return underlyingNetwork;
	}

	public int getPacemakerTimeout() {
		return pacemakerTimeout;
	}
}<|MERGE_RESOLUTION|>--- conflicted
+++ resolved
@@ -76,14 +76,9 @@
 	private final QuorumCertificate genesisQC;
 	private final ImmutableMap<ECKeyPair, VertexStore> vertexStores;
 	private final ImmutableMap<ECKeyPair, SystemCounters> counters;
-<<<<<<< HEAD
-	private final ImmutableMap<ECKeyPair, PacemakerImpl> pacemakers;
-	private final ImmutableMap<ECKeyPair, ChainedBFT> bfts;
-=======
 	private final ImmutableMap<ECKeyPair, ScheduledTimeoutSender> timeoutSenders;
 	private final ImmutableMap<ECKeyPair, FixedTimeoutPacemaker> pacemakers;
-	private final Observable<Event> bftEvents;
->>>>>>> 78c14733
+	private final ImmutableMap<ECKeyPair, ChainedBFT> bfts;
 	private final ValidatorSet validatorSet;
 	private final List<ECKeyPair> nodes;
 
@@ -130,19 +125,12 @@
 		this.timeoutSenders = nodes.stream().collect(ImmutableMap.toImmutableMap(e -> e,
 			e -> new ScheduledTimeoutSender(Executors.newSingleThreadScheduledExecutor())));
 		this.pacemakers = nodes.stream().collect(ImmutableMap.toImmutableMap(e -> e,
-<<<<<<< HEAD
-			e -> new PacemakerImpl(this.pacemakerTimeout, Executors.newSingleThreadScheduledExecutor())));
+			e -> new FixedTimeoutPacemaker(this.pacemakerTimeout, this.timeoutSenders.get(e))));
 		this.bfts = this.vertexStores.keySet().stream()
 			.collect(ImmutableMap.toImmutableMap(
 				e -> e,
 				this::createBFTInstance
 			));
-=======
-			e -> new FixedTimeoutPacemaker(this.pacemakerTimeout, this.timeoutSenders.get(e))));
-		this.bftEvents = Observable.merge(this.vertexStores.keySet().stream()
-			.map(vertexStore -> createBFTInstance(vertexStore).processEvents())
-			.collect(Collectors.toList()));
->>>>>>> 78c14733
 	}
 
 	public List<ECKeyPair> getNodes() {
