/*
 * (C) Copyright 2020 Radix DLT Ltd
 *
 * Radix DLT Ltd licenses this file to you under the Apache License,
 * Version 2.0 (the "License"); you may not use this file except in
 * compliance with the License.  You may obtain a copy of the
 * License at
 *
 * http://www.apache.org/licenses/LICENSE-2.0
 *
 * Unless required by applicable law or agreed to in writing,
 * software distributed under the License is distributed on an
 * "AS IS" BASIS, WITHOUT WARRANTIES OR CONDITIONS OF ANY KIND,
 * either express or implied.  See the License for the specific
 * language governing permissions and limitations under the License.
 */

package com.radixdlt.consensus.simulation.network;

import com.google.common.collect.ImmutableList;
import com.google.inject.Guice;
import com.google.inject.Injector;
import com.radixdlt.ConsensusModule;
import com.radixdlt.SystemInfoMessagesModule;
import com.radixdlt.consensus.simulation.NullCryptoModule;
import com.radixdlt.consensus.simulation.SimulationSyncerAndNetworkModule;
import com.radixdlt.systeminfo.InfoRx;
import com.radixdlt.consensus.bft.BFTNode;
import com.radixdlt.consensus.ConsensusRunner;
import com.radixdlt.consensus.ConsensusRunner.Event;
import com.radixdlt.consensus.ConsensusRunner.EventType;
import com.radixdlt.consensus.EpochChangeRx;
import com.radixdlt.consensus.SyncedStateComputer;

import com.radixdlt.middleware2.CommittedAtom;
import io.reactivex.rxjava3.core.Completable;
import io.reactivex.rxjava3.core.Single;
import io.reactivex.rxjava3.subjects.CompletableSubject;
import java.util.List;
import java.util.Objects;
import java.util.function.Supplier;
import java.util.stream.Collectors;

/**
 * A multi-node bft test network where the network and latencies of each message is simulated.
 */
public class SimulationNodes {
	private final int pacemakerTimeout;
	private final SimulationNetwork underlyingNetwork;
	private final ImmutableList<Injector> nodeInstances;
	private final List<BFTNode> nodes;
	private final boolean getVerticesRPCEnabled;
	private final Supplier<SimulatedStateComputer> stateComputerSupplier;

	public interface SimulatedStateComputer extends SyncedStateComputer<CommittedAtom>, EpochChangeRx {
	}

	/**
	 * Create a BFT test network with an underlying simulated network.
	 * @param nodes The nodes on the network
	 * @param underlyingNetwork the network simulator
	 * @param pacemakerTimeout a fixed pacemaker timeout used for all nodes
	 */
	public SimulationNodes(
		List<BFTNode> nodes,
		SimulationNetwork underlyingNetwork,
		int pacemakerTimeout,
		Supplier<SimulatedStateComputer> stateComputerSupplier,
		boolean getVerticesRPCEnabled
	) {
		this.nodes = nodes;
		this.stateComputerSupplier = stateComputerSupplier;
		this.getVerticesRPCEnabled = getVerticesRPCEnabled;
		this.underlyingNetwork = Objects.requireNonNull(underlyingNetwork);
		this.pacemakerTimeout = pacemakerTimeout;
		this.nodeInstances = nodes.stream().map(this::createBFTInstance).collect(ImmutableList.toImmutableList());
	}

<<<<<<< HEAD
	private ConsensusRunner createBFTInstance(BFTNode self) {
		final Mempool mempool = new EmptyMempool();
		final Hasher nullHasher = o -> Hash.ZERO_HASH;
		final HashSigner nullSigner = h -> new ECDSASignature();
		final BFTFactory bftFactory =
			(endOfEpochSender, pacemaker, vertexStore, proposerElection, validatorSet, bftInfoSender) ->
				BFTBuilder.create()
					.self(self)
					.endOfEpochSender(endOfEpochSender)
					.pacemaker(pacemaker)
					.mempool(mempool)
					.vertexStore(vertexStore)
					.proposerElection(proposerElection)
					.validatorSet(validatorSet)
					.eventSender(underlyingNetwork.getNetworkSender(self))
					.counters(counters.get(self))
					.infoSender(bftInfoSender)
					.timeSupplier(System::currentTimeMillis)
					.hasher(nullHasher)
					.signer(nullSigner)
					.verifyAuthors(false)
					.build();

		final ScheduledExecutorService scheduledExecutorService = Executors.newSingleThreadScheduledExecutor(daemonThreads("TimeoutSender"));
		final ScheduledLocalTimeoutSender timeoutSender = new ScheduledLocalTimeoutSender(scheduledExecutorService);
		final SimulationSyncSender syncSender = underlyingNetwork.getSyncSender(self);
		final VertexStoreFactory vertexStoreFactory = (v, qc, stateComputer) ->
			new VertexStore(
				v,
				qc,
				stateComputer,
				getVerticesRPCEnabled ? syncSender : EmptySyncVerticesRPCSender.INSTANCE,
				this.internalMessages.get(self),
				this.counters.get(self)
			);
		final SimulatedStateComputer stateComputer = stateComputerSupplier.get();
		final EpochManager epochManager = new EpochManager(
			self,
			stateComputer,
			syncSender,
			timeoutSender,
			timeoutSender1 -> new FixedTimeoutPacemaker(this.pacemakerTimeout, timeoutSender1),
			vertexStoreFactory,
			proposers -> new WeightedRotatingLeaders(proposers, Comparator.comparing(v -> v.getNode().getKey().euid()), 5),
			bftFactory,
			counters.get(self),
			internalMessages.get(self)
		);

		final SimulatedNetworkReceiver rx = underlyingNetwork.getNetworkRx(self);

		return new ConsensusRunner(
			stateComputer,
			rx,
			timeoutSender,
			internalMessages.get(self),
			Observable::never,
			rx,
			rx,
			epochManager
=======
	private Injector createBFTInstance(BFTNode self) {
		return Guice.createInjector(
			new ConsensusModule(pacemakerTimeout),
			new SystemInfoMessagesModule(),
			new NullCryptoModule(),
			new SimulationSyncerAndNetworkModule(getVerticesRPCEnabled, self, underlyingNetwork, stateComputerSupplier.get())
>>>>>>> d390b5b1
		);
	}

	// TODO: Add support for epoch changes
	public interface RunningNetwork {
		List<BFTNode> getNodes();

		InfoRx getInfo(BFTNode node);

		SimulationNetwork getUnderlyingNetwork();
	}

	public Single<RunningNetwork> start() {
		// Send start event once all nodes have reached real epoch event
		final CompletableSubject completableSubject = CompletableSubject.create();
		List<Completable> startedList = this.nodeInstances.stream()
			.map(i -> i.getInstance(ConsensusRunner.class))
			.map(ConsensusRunner::events)
			.map(o -> o.map(Event::getEventType)
				.filter(e -> e.equals(EventType.EPOCH_CHANGE))
				.firstOrError()
				.ignoreElement()
			).collect(Collectors.toList());

		Completable.merge(startedList).subscribe(completableSubject::onComplete);

		this.nodeInstances.forEach(i -> i.getInstance(ConsensusRunner.class).start());

		return completableSubject.toSingle(() -> new RunningNetwork() {
			@Override
			public List<BFTNode> getNodes() {
				return nodes;
			}

			@Override
			public InfoRx getInfo(BFTNode node) {
				int index = nodes.indexOf(node);
				return nodeInstances.get(index).getInstance(InfoRx.class);
			}

			@Override
			public SimulationNetwork getUnderlyingNetwork() {
				return underlyingNetwork;
			}
		});
	}

	public void stop() {
		this.nodeInstances.forEach(i -> i.getInstance(ConsensusRunner.class).stop());
	}
}<|MERGE_RESOLUTION|>--- conflicted
+++ resolved
@@ -76,75 +76,12 @@
 		this.nodeInstances = nodes.stream().map(this::createBFTInstance).collect(ImmutableList.toImmutableList());
 	}
 
-<<<<<<< HEAD
-	private ConsensusRunner createBFTInstance(BFTNode self) {
-		final Mempool mempool = new EmptyMempool();
-		final Hasher nullHasher = o -> Hash.ZERO_HASH;
-		final HashSigner nullSigner = h -> new ECDSASignature();
-		final BFTFactory bftFactory =
-			(endOfEpochSender, pacemaker, vertexStore, proposerElection, validatorSet, bftInfoSender) ->
-				BFTBuilder.create()
-					.self(self)
-					.endOfEpochSender(endOfEpochSender)
-					.pacemaker(pacemaker)
-					.mempool(mempool)
-					.vertexStore(vertexStore)
-					.proposerElection(proposerElection)
-					.validatorSet(validatorSet)
-					.eventSender(underlyingNetwork.getNetworkSender(self))
-					.counters(counters.get(self))
-					.infoSender(bftInfoSender)
-					.timeSupplier(System::currentTimeMillis)
-					.hasher(nullHasher)
-					.signer(nullSigner)
-					.verifyAuthors(false)
-					.build();
-
-		final ScheduledExecutorService scheduledExecutorService = Executors.newSingleThreadScheduledExecutor(daemonThreads("TimeoutSender"));
-		final ScheduledLocalTimeoutSender timeoutSender = new ScheduledLocalTimeoutSender(scheduledExecutorService);
-		final SimulationSyncSender syncSender = underlyingNetwork.getSyncSender(self);
-		final VertexStoreFactory vertexStoreFactory = (v, qc, stateComputer) ->
-			new VertexStore(
-				v,
-				qc,
-				stateComputer,
-				getVerticesRPCEnabled ? syncSender : EmptySyncVerticesRPCSender.INSTANCE,
-				this.internalMessages.get(self),
-				this.counters.get(self)
-			);
-		final SimulatedStateComputer stateComputer = stateComputerSupplier.get();
-		final EpochManager epochManager = new EpochManager(
-			self,
-			stateComputer,
-			syncSender,
-			timeoutSender,
-			timeoutSender1 -> new FixedTimeoutPacemaker(this.pacemakerTimeout, timeoutSender1),
-			vertexStoreFactory,
-			proposers -> new WeightedRotatingLeaders(proposers, Comparator.comparing(v -> v.getNode().getKey().euid()), 5),
-			bftFactory,
-			counters.get(self),
-			internalMessages.get(self)
-		);
-
-		final SimulatedNetworkReceiver rx = underlyingNetwork.getNetworkRx(self);
-
-		return new ConsensusRunner(
-			stateComputer,
-			rx,
-			timeoutSender,
-			internalMessages.get(self),
-			Observable::never,
-			rx,
-			rx,
-			epochManager
-=======
 	private Injector createBFTInstance(BFTNode self) {
 		return Guice.createInjector(
 			new ConsensusModule(pacemakerTimeout),
 			new SystemInfoMessagesModule(),
 			new NullCryptoModule(),
 			new SimulationSyncerAndNetworkModule(getVerticesRPCEnabled, self, underlyingNetwork, stateComputerSupplier.get())
->>>>>>> d390b5b1
 		);
 	}
 
