/*
 * (C) Copyright 2020 Radix DLT Ltd
 *
 * Radix DLT Ltd licenses this file to you under the Apache License,
 * Version 2.0 (the "License"); you may not use this file except in
 * compliance with the License.  You may obtain a copy of the
 * License at
 *
 * http://www.apache.org/licenses/LICENSE-2.0
 *
 * Unless required by applicable law or agreed to in writing,
 * software distributed under the License is distributed on an
 * "AS IS" BASIS, WITHOUT WARRANTIES OR CONDITIONS OF ANY KIND,
 * either express or implied.  See the License for the specific
 * language governing permissions and limitations under the License.
 */

package com.radixdlt.consensus.simulation.network;

import com.google.common.collect.ImmutableList;
import com.google.common.collect.ImmutableMap;
import com.radixdlt.api.InfoRx;
import com.radixdlt.consensus.bft.BFTBuilder;
import com.radixdlt.consensus.BFTFactory;
import com.radixdlt.consensus.bft.BFTNode;
import com.radixdlt.consensus.ConsensusRunner;
import com.radixdlt.consensus.ConsensusRunner.Event;
import com.radixdlt.consensus.ConsensusRunner.EventType;
import com.radixdlt.consensus.epoch.EmptySyncVerticesRPCSender;
import com.radixdlt.consensus.epoch.EpochManager;
import com.radixdlt.consensus.EpochChangeRx;
import com.radixdlt.consensus.Hasher;
import com.radixdlt.middleware2.InternalMessagePasser;
import com.radixdlt.consensus.HashSigner;
import com.radixdlt.consensus.SyncedStateComputer;
import com.radixdlt.consensus.bft.VertexStore;
import com.radixdlt.consensus.VertexStoreFactory;
import com.radixdlt.consensus.liveness.FixedTimeoutPacemaker;
import com.radixdlt.consensus.liveness.ScheduledLocalTimeoutSender;
import com.radixdlt.consensus.liveness.WeightedRotatingLeaders;
import com.radixdlt.counters.SystemCounters;
import com.radixdlt.counters.SystemCountersImpl;
import com.radixdlt.crypto.ECDSASignature;
import com.radixdlt.crypto.Hash;
import com.radixdlt.mempool.EmptyMempool;
import com.radixdlt.mempool.Mempool;

import com.radixdlt.middleware2.CommittedAtom;
import com.radixdlt.consensus.simulation.network.SimulationNetwork.SimulatedNetworkReceiver;
import com.radixdlt.consensus.simulation.network.SimulationNetwork.SimulationSyncSender;
import io.reactivex.rxjava3.core.Completable;
import io.reactivex.rxjava3.core.Observable;
import io.reactivex.rxjava3.core.Single;
import io.reactivex.rxjava3.subjects.CompletableSubject;
import java.util.Comparator;
import java.util.List;
import java.util.Objects;
import java.util.concurrent.Executors;
import java.util.concurrent.ScheduledExecutorService;
import java.util.function.Supplier;
import java.util.stream.Collectors;

import static com.radixdlt.utils.ThreadFactories.daemonThreads;

/**
 * A multi-node bft test network where the network and latencies of each message is simulated.
 */
public class SimulationNodes {
	private final int pacemakerTimeout;
	private final SimulationNetwork underlyingNetwork;
	private final ImmutableMap<BFTNode, SystemCounters> counters;
	private final ImmutableMap<BFTNode, InternalMessagePasser> internalMessages;
	private final ImmutableList<ConsensusRunner> runners;
	private final List<BFTNode> nodes;
	private final boolean getVerticesRPCEnabled;
	private final Supplier<SimulatedStateComputer> stateComputerSupplier;

	public interface SimulatedStateComputer extends SyncedStateComputer<CommittedAtom>, EpochChangeRx {
	}

	/**
	 * Create a BFT test network with an underlying simulated network.
	 * @param nodes The nodes on the network
	 * @param underlyingNetwork the network simulator
	 * @param pacemakerTimeout a fixed pacemaker timeout used for all nodes
	 */
	public SimulationNodes(
		List<BFTNode> nodes,
		SimulationNetwork underlyingNetwork,
		int pacemakerTimeout,
		Supplier<SimulatedStateComputer> stateComputerSupplier,
		boolean getVerticesRPCEnabled
	) {
		this.nodes = nodes;
		this.stateComputerSupplier = stateComputerSupplier;
		this.getVerticesRPCEnabled = getVerticesRPCEnabled;
		this.underlyingNetwork = Objects.requireNonNull(underlyingNetwork);
		this.pacemakerTimeout = pacemakerTimeout;
		this.counters = nodes.stream().collect(ImmutableMap.toImmutableMap(e -> e, e -> new SystemCountersImpl()));
		this.internalMessages = nodes.stream().collect(ImmutableMap.toImmutableMap(e -> e, e -> new InternalMessagePasser()));
		this.runners = nodes.stream().map(this::createBFTInstance).collect(ImmutableList.toImmutableList());
	}

	private ConsensusRunner createBFTInstance(BFTNode self) {
		final Mempool mempool = new EmptyMempool();
		final Hasher nullHasher = o -> Hash.ZERO_HASH;
		final HashSigner nullSigner = h -> new ECDSASignature();
		final BFTFactory bftFactory =
			(endOfEpochSender, pacemaker, vertexStore, proposerElection, validatorSet, bftInfoSender) ->
				BFTBuilder.create()
					.self(self)
					.endOfEpochSender(endOfEpochSender)
					.pacemaker(pacemaker)
					.mempool(mempool)
					.vertexStore(vertexStore)
					.proposerElection(proposerElection)
					.validatorSet(validatorSet)
					.eventSender(underlyingNetwork.getNetworkSender(self))
					.counters(counters.get(self))
<<<<<<< HEAD
					.infoSender(bftInfoSender)
=======
					.timeSupplier(System::currentTimeMillis)
>>>>>>> c0957a5e
					.hasher(nullHasher)
					.signer(nullSigner)
					.verifyAuthors(false)
					.build();

		final ScheduledExecutorService scheduledExecutorService = Executors.newSingleThreadScheduledExecutor(daemonThreads("TimeoutSender"));
		final ScheduledLocalTimeoutSender timeoutSender = new ScheduledLocalTimeoutSender(scheduledExecutorService);
		final SimulationSyncSender syncSender = underlyingNetwork.getSyncSender(self);
		final VertexStoreFactory vertexStoreFactory = (v, qc, stateComputer) ->
			new VertexStore(
				v,
				qc,
				stateComputer,
				getVerticesRPCEnabled ? syncSender : EmptySyncVerticesRPCSender.INSTANCE,
				this.internalMessages.get(self),
				this.counters.get(self)
			);
		final SimulatedStateComputer stateComputer = stateComputerSupplier.get();
		final EpochManager epochManager = new EpochManager(
			self,
			stateComputer,
			syncSender,
			timeoutSender,
			timeoutSender1 -> new FixedTimeoutPacemaker(this.pacemakerTimeout, timeoutSender1),
			vertexStoreFactory,
			proposers -> new WeightedRotatingLeaders(proposers, Comparator.comparing(v -> v.getNode().getKey().euid()), 5),
			bftFactory,
			counters.get(self),
			internalMessages.get(self)
		);

		final SimulatedNetworkReceiver rx = underlyingNetwork.getNetworkRx(self);

		return new ConsensusRunner(
			stateComputer,
			rx,
			timeoutSender,
			internalMessages.get(self),
			Observable::never,
			rx,
			rx,
			epochManager
		);
	}

	// TODO: Add support for epoch changes
	public interface RunningNetwork {
		List<BFTNode> getNodes();

		InfoRx getInfo(BFTNode node);

		SimulationNetwork getUnderlyingNetwork();
	}

	public Single<RunningNetwork> start() {
		// Send start event once all nodes have reached real epoch event
		final CompletableSubject completableSubject = CompletableSubject.create();
		List<Completable> startedList = this.runners.stream()
			.map(ConsensusRunner::events)
			.map(o -> o.map(Event::getEventType)
				.filter(e -> e.equals(EventType.EPOCH_CHANGE))
				.firstOrError()
				.ignoreElement()
			).collect(Collectors.toList());

		Completable.merge(startedList).subscribe(completableSubject::onComplete);

		this.runners.forEach(ConsensusRunner::start);

		return completableSubject.toSingle(() -> new RunningNetwork() {
			@Override
			public List<BFTNode> getNodes() {
				return nodes;
			}

			@Override
			public InfoRx getInfo(BFTNode node) {
				return internalMessages.get(node);
			}

			@Override
			public SimulationNetwork getUnderlyingNetwork() {
				return underlyingNetwork;
			}
		});
	}

	public void stop() {
		this.runners.forEach(ConsensusRunner::stop);
	}
}<|MERGE_RESOLUTION|>--- conflicted
+++ resolved
@@ -117,11 +117,8 @@
 					.validatorSet(validatorSet)
 					.eventSender(underlyingNetwork.getNetworkSender(self))
 					.counters(counters.get(self))
-<<<<<<< HEAD
 					.infoSender(bftInfoSender)
-=======
 					.timeSupplier(System::currentTimeMillis)
->>>>>>> c0957a5e
 					.hasher(nullHasher)
 					.signer(nullSigner)
 					.verifyAuthors(false)
