--- conflicted
+++ resolved
@@ -56,27 +56,14 @@
         byte[] pKey = new byte[32];
         r.nextBytes(pKey);
         Atom atom = new Atom();
-<<<<<<< HEAD
 
         LedgerEntry ledgerEntry = new LedgerEntry(
             DefaultSerialization.getInstance().toDson(atom, DsonOutput.Output.API),
-            stateVersion++,
+            stateVersion,
+            stateVersion,
             AID.from(pKey)
         );
+        stateVersion++;
         return ledgerEntry;
-=======
-        try {
-            LedgerEntry ledgerEntry = new LedgerEntry(
-                DefaultSerialization.getInstance().toDson(atom, DsonOutput.Output.API),
-                stateVersion,
-                stateVersion,
-                AID.from(pKey)
-            );
-            stateVersion++;
-            return ledgerEntry;
-        } catch (SerializationException e) {
-            throw new RuntimeException(e);
-        }
->>>>>>> 9faa2b51
     }
 }