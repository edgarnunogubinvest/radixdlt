--- conflicted
+++ resolved
@@ -60,11 +60,8 @@
     }
 }
 
-<<<<<<< HEAD
 dependencies {
-=======
     implementation 'io.reactivex.rxjava3:rxjava:3.0.0'
->>>>>>> 34fe1b50
     implementation 'com.sleepycat:je:18.3.12'
     implementation 'com.github.radixdlt:radix-engine-library:rc~1.0-beta.5-SNAPSHOT'
 
