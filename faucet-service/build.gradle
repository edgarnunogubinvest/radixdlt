/*
 * (C) Copyright 2020 Radix DLT Ltd
 *
 * Permission is hereby granted, free of charge, to any person obtaining a
 * copy of this software and associated documentation files (the “Software”),
 * to deal in the Software without restriction, including without limitation
 * the rights to use, copy, modify, merge, publish, distribute, sublicense,
 * and/or sell copies of the Software, and to permit persons to whom the
 * Software is furnished to do so, subject to the following conditions:
 *
 * The above copyright notice and this permission notice shall be
 * included in all copies or substantial portions of the Software.
 *
 * THE SOFTWARE IS PROVIDED “AS IS”, WITHOUT WARRANTY OF ANY KIND, EXPRESS
 * OR IMPLIED, INCLUDING BUT NOT LIMITED TO THE WARRANTIES OF MERCHANTABILITY,
 * FITNESS FOR A PARTICULAR PURPOSE AND NONINFRINGEMENT. IN NO EVENT SHALL
 * THE AUTHORS OR COPYRIGHT HOLDERS BE LIABLE FOR ANY CLAIM, DAMAGES OR OTHER
 * LIABILITY, WHETHER IN AN ACTION OF CONTRACT, TORT OR OTHERWISE, ARISING
 * FROM, OUT OF OR IN CONNECTION WITH THE SOFTWARE OR THE USE OR OTHER
 * DEALINGS IN THE SOFTWARE.
 */

group 'com.radixdlt.faucet'

apply plugin: 'java'
apply plugin: 'jacoco'
apply plugin: 'application'
apply plugin: 'distribution'
apply plugin: 'net.nemerosa.versioning'

mainClassName = 'com.radixdlt.faucet.Faucet'

versionFile {
    mustRunAfter(processResources)
    // Path to the file to be written
    file = new File("$buildDir/resources/main", 'version.properties')
}

dependencies {
    compile 'com.radixdlt:radixdlt-java:feature~rpnv1-185-token-fees-SNAPSHOT'
    compile 'io.undertow:undertow-core:2.0.6.Final'
    testCompile group: 'junit', name: 'junit', version: '4.12'
<<<<<<< HEAD

    testCompile('net.bytebuddy:byte-buddy:1.10.13') { force = true }
    testCompile('net.bytebuddy:byte-buddy-agent:1.10.13') { force = true }
    testCompile('org.mockito:mockito-core:3.5.10') { force = true }
=======
    testCompile('org.objenesis:objenesis:2.4') { force = true } // make powermock 1.7.1 happy
    testCompile('org.javassist:javassist:3.21.0-GA') { force = true } // make powermock 1.7.1 happy
    testCompile 'org.powermock:powermock-api-mockito2:1.7.4'
    testCompile 'org.powermock:powermock-api-mockito2:1.7.4'
    testCompile 'org.assertj:assertj-core:3.11.1'
>>>>>>> 13e8cb0b
}

classes {
    dependsOn(versionFile)
}

jacocoTestReport {
    reports {
        xml.enabled true
        csv.enabled false
    }
}

compileJava {
    options.compilerArgs << '-proc:none'
    options.compilerArgs << "-Xlint:all" << "-Werror"
    options.release = 11
}

// Using deb4docker name here, so that we can build faucet and ledger
// in one command, even though this produces a tar file, not a deb.
task deb4docker(type: Copy, dependsOn: distTar) {
    def ospackageVersion = version.replaceAll('-', '~')

    from("$buildDir/distributions") {
        include "faucet-service-${version}.tar"
    }
    into rootProject.file('docker')
    doFirst {
        def names = [] as Set
        destinationDir.eachFileMatch(groovy.io.FileType.FILES, ~/faucet-service-.+\.tar/) {
            names << it.name
        }
        names.toSorted().each {
            def rip = new File(destinationDir, it)
            rip.delete()
            println "Deleted conflicting deb package: ${rip.name} ..."
        }
    }
}<|MERGE_RESOLUTION|>--- conflicted
+++ resolved
@@ -40,18 +40,15 @@
     compile 'com.radixdlt:radixdlt-java:feature~rpnv1-185-token-fees-SNAPSHOT'
     compile 'io.undertow:undertow-core:2.0.6.Final'
     testCompile group: 'junit', name: 'junit', version: '4.12'
-<<<<<<< HEAD
 
+    testCompile('org.objenesis:objenesis:3.1') { force = true }
+    testCompile('org.javassist:javassist:3.27.0-GA') { force = true }
+    testCompile('org.mockito:mockito-core:3.5.10') { force = true }
     testCompile('net.bytebuddy:byte-buddy:1.10.13') { force = true }
     testCompile('net.bytebuddy:byte-buddy-agent:1.10.13') { force = true }
-    testCompile('org.mockito:mockito-core:3.5.10') { force = true }
-=======
-    testCompile('org.objenesis:objenesis:2.4') { force = true } // make powermock 1.7.1 happy
-    testCompile('org.javassist:javassist:3.21.0-GA') { force = true } // make powermock 1.7.1 happy
-    testCompile 'org.powermock:powermock-api-mockito2:1.7.4'
-    testCompile 'org.powermock:powermock-api-mockito2:1.7.4'
+    testCompile 'org.powermock:powermock-module-junit4:2.0.7'
+    testCompile 'org.powermock:powermock-api-mockito2:2.0.7'
     testCompile 'org.assertj:assertj-core:3.11.1'
->>>>>>> 13e8cb0b
 }
 
 classes {
