--- conflicted
+++ resolved
@@ -115,22 +115,14 @@
 
 		// Act
 		var result = this.engine.execute(List.of(transfer));
-<<<<<<< HEAD
-		var accounting0 = REResourceAccounting.compute(result.getTxns().get(0).getGroupedStateUpdates().get(0));
-=======
 		var accounting0 = REResourceAccounting.compute(result.getProcessedTxn().getGroupedStateUpdates().get(0));
->>>>>>> 8a96e200
 		assertThat(accounting0.bucketAccounting())
 			.hasSize(1)
 			.containsEntry(
 				new AccountBucket(REAddr.ofNativeToken(), accountAddr),
 				BigInteger.valueOf(-5)
 			);
-<<<<<<< HEAD
-		var accounting1 = REResourceAccounting.compute(result.getTxns().get(0).getGroupedStateUpdates().get(1));
-=======
 		var accounting1 = REResourceAccounting.compute(result.getProcessedTxn().getGroupedStateUpdates().get(1));
->>>>>>> 8a96e200
 		assertThat(accounting1.bucketAccounting())
 			.hasSize(2)
 			.containsEntry(
@@ -190,22 +182,14 @@
 
 		// Act
 		var result = this.engine.execute(List.of(transfer));
-<<<<<<< HEAD
-		var accounting0 = REResourceAccounting.compute(result.getTxns().get(0).getGroupedStateUpdates().get(0));
-=======
 		var accounting0 = REResourceAccounting.compute(result.getProcessedTxn().getGroupedStateUpdates().get(0));
->>>>>>> 8a96e200
 		assertThat(accounting0.bucketAccounting())
 			.hasSize(1)
 			.containsEntry(
 				new AccountBucket(REAddr.ofNativeToken(), accountAddr),
 				BigInteger.valueOf(-8)
 			);
-<<<<<<< HEAD
-		var accounting1 = REResourceAccounting.compute(result.getTxns().get(0).getGroupedStateUpdates().get(1));
-=======
 		var accounting1 = REResourceAccounting.compute(result.getProcessedTxn().getGroupedStateUpdates().get(1));
->>>>>>> 8a96e200
 		assertThat(accounting1.bucketAccounting())
 			.hasSize(2)
 			.containsEntry(
@@ -216,11 +200,7 @@
 				new AccountBucket(REAddr.ofNativeToken(), to),
 				BigInteger.valueOf(2)
 			);
-<<<<<<< HEAD
-		var accounting2 = REResourceAccounting.compute(result.getTxns().get(0).getGroupedStateUpdates().get(2));
-=======
 		var accounting2 = REResourceAccounting.compute(result.getProcessedTxn().getGroupedStateUpdates().get(2));
->>>>>>> 8a96e200
 		assertThat(accounting2.bucketAccounting())
 			.hasSize(1)
 			.containsEntry(
