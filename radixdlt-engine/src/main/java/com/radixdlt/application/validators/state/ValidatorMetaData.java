--- conflicted
+++ resolved
@@ -1,111 +1,93 @@
-/*
- * (C) Copyright 2021 Radix DLT Ltd
- *
- * Radix DLT Ltd licenses this file to you under the Apache License,
- * Version 2.0 (the "License"); you may not use this file except in
- * compliance with the License.  You may obtain a copy of the
- * License at
- *
- * http://www.apache.org/licenses/LICENSE-2.0
- *
- * Unless required by applicable law or agreed to in writing,
- * software distributed under the License is distributed on an
- * "AS IS" BASIS, WITHOUT WARRANTIES OR CONDITIONS OF ANY KIND,
- * either express or implied.  See the License for the specific
- * language governing permissions and limitations under the License.
- *
- */
-
-package com.radixdlt.application.validators.state;
-
-<<<<<<< HEAD
-import com.google.common.hash.HashCode;
-import com.radixdlt.constraintmachine.Particle;
-=======
->>>>>>> 02866d42
-import com.radixdlt.crypto.ECPublicKey;
-
-import java.util.Objects;
-import java.util.Optional;
-
-public final class ValidatorMetaData implements ValidatorData {
-	private final ECPublicKey validatorKey;
-	private final String name;
-	private final String url;
-	private final Optional<HashCode> forkVoteHash;
-
-<<<<<<< HEAD
-	public ValidatorMetaData(ECPublicKey key) {
-		this(key, "", "", Optional.empty());
-=======
-	public ValidatorMetaData(ECPublicKey validatorKey) {
-		this(validatorKey, "", "");
->>>>>>> 02866d42
-	}
-
-	public ValidatorMetaData(
-		ECPublicKey validatorKey,
-		String name,
-		String url,
-		Optional<HashCode> forkVoteHash
-	) {
-		this.validatorKey = Objects.requireNonNull(validatorKey);
-		this.name = Objects.requireNonNull(name);
-		this.url = Objects.requireNonNull(url);
-		this.forkVoteHash = Objects.requireNonNull(forkVoteHash);
-	}
-
-	@Override
-	public ECPublicKey getValidatorKey() {
-		return validatorKey;
-	}
-
-	public String getName() {
-		return name;
-	}
-
-	public String getUrl() {
-		return url;
-	}
-
-	public Optional<HashCode> getForkVoteHash() {
-		return forkVoteHash;
-	}
-
-	@Override
-	public int hashCode() {
-<<<<<<< HEAD
-		return Objects.hash(this.key, this.name, this.url, this.forkVoteHash);
-=======
-		return Objects.hash(this.validatorKey, this.name, this.url);
->>>>>>> 02866d42
-	}
-
-	@Override
-	public boolean equals(Object obj) {
-		if (this == obj) {
-			return true;
-		}
-		if (!(obj instanceof ValidatorMetaData)) {
-			return false;
-		}
-		final var that = (ValidatorMetaData) obj;
-		return Objects.equals(this.validatorKey, that.validatorKey)
-			&& Objects.equals(this.name, that.name)
-			&& Objects.equals(this.url, that.url)
-			&& Objects.equals(this.forkVoteHash, that.forkVoteHash);
-	}
-
-	@Override
-	public String toString() {
-		return String.format(
-<<<<<<< HEAD
-			"%s[%s, %s, %s]",
-			getClass().getSimpleName(), getKey(), getUrl(), forkVoteHash
-=======
-			"%s[%s, %s]",
-			getClass().getSimpleName(), getValidatorKey(), getUrl()
->>>>>>> 02866d42
-		);
-	}
-}
+/*
+ * (C) Copyright 2021 Radix DLT Ltd
+ *
+ * Radix DLT Ltd licenses this file to you under the Apache License,
+ * Version 2.0 (the "License"); you may not use this file except in
+ * compliance with the License.  You may obtain a copy of the
+ * License at
+ *
+ * http://www.apache.org/licenses/LICENSE-2.0
+ *
+ * Unless required by applicable law or agreed to in writing,
+ * software distributed under the License is distributed on an
+ * "AS IS" BASIS, WITHOUT WARRANTIES OR CONDITIONS OF ANY KIND,
+ * either express or implied.  See the License for the specific
+ * language governing permissions and limitations under the License.
+ *
+ */
+
+package com.radixdlt.application.validators.state;
+
+import com.google.common.hash.HashCode;
+import com.radixdlt.crypto.ECPublicKey;
+
+import java.util.Objects;
+import java.util.Optional;
+
+public final class ValidatorMetaData implements ValidatorData {
+	private final ECPublicKey validatorKey;
+	private final String name;
+	private final String url;
+	private final Optional<HashCode> forkVoteHash;
+
+	public ValidatorMetaData(ECPublicKey validatorKey) {
+		this(validatorKey, "", "", Optional.empty());
+	}
+
+	public ValidatorMetaData(
+		ECPublicKey validatorKey,
+		String name,
+		String url,
+		Optional<HashCode> forkVoteHash
+	) {
+		this.validatorKey = Objects.requireNonNull(validatorKey);
+		this.name = Objects.requireNonNull(name);
+		this.url = Objects.requireNonNull(url);
+		this.forkVoteHash = Objects.requireNonNull(forkVoteHash);
+	}
+
+	@Override
+	public ECPublicKey getValidatorKey() {
+		return validatorKey;
+	}
+
+	public String getName() {
+		return name;
+	}
+
+	public String getUrl() {
+		return url;
+	}
+
+	public Optional<HashCode> getForkVoteHash() {
+		return forkVoteHash;
+	}
+
+	@Override
+	public int hashCode() {
+		return Objects.hash(this.validatorKey, this.name, this.url, this.forkVoteHash);
+	}
+
+	@Override
+	public boolean equals(Object obj) {
+		if (this == obj) {
+			return true;
+		}
+		if (!(obj instanceof ValidatorMetaData)) {
+			return false;
+		}
+		final var that = (ValidatorMetaData) obj;
+		return Objects.equals(this.validatorKey, that.validatorKey)
+			&& Objects.equals(this.name, that.name)
+			&& Objects.equals(this.url, that.url)
+			&& Objects.equals(this.forkVoteHash, that.forkVoteHash);
+	}
+
+	@Override
+	public String toString() {
+		return String.format(
+			"%s[%s, %s, %s]",
+			getClass().getSimpleName(), getValidatorKey(), getUrl(), forkVoteHash
+		);
+	}
+}