--- conflicted
+++ resolved
@@ -55,13 +55,8 @@
 	public void execute(TxBuilder txBuilder) throws TxBuilderException {
 		txBuilder.swapFungible(
 			TokensParticle.class,
-<<<<<<< HEAD
-			p -> p.getRri().isSystem()
+			p -> p.getResourceAddr().isSystem()
 				&& p.getHoldingAddr().equals(fromAcct)
-=======
-			p -> p.getResourceAddr().isSystem()
-				&& p.getAddress().equals(address)
->>>>>>> 4ee051e7
 				&& (amount.compareTo(TokenUnitConversions.SUB_UNITS) < 0
 				|| p.getAmount().compareTo(TokenUnitConversions.unitsToSubunits(1)) >= 0),
 			TokensParticle::getAmount,
