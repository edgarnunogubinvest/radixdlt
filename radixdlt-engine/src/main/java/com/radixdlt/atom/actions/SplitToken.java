/*
 * (C) Copyright 2021 Radix DLT Ltd
 *
 * Radix DLT Ltd licenses this file to you under the Apache License,
 * Version 2.0 (the "License"); you may not use this file except in
 * compliance with the License.  You may obtain a copy of the
 * License at
 *
 * http://www.apache.org/licenses/LICENSE-2.0
 *
 * Unless required by applicable law or agreed to in writing,
 * software distributed under the License is distributed on an
 * "AS IS" BASIS, WITHOUT WARRANTIES OR CONDITIONS OF ANY KIND,
 * either express or implied.  See the License for the specific
 * language governing permissions and limitations under the License.
 *
 */

package com.radixdlt.atom.actions;

import com.radixdlt.atom.TxAction;
import com.radixdlt.atom.TxBuilder;
import com.radixdlt.atom.TxBuilderException;
import com.radixdlt.atommodel.tokens.TokensParticle;
import com.radixdlt.identifiers.REAddr;
import com.radixdlt.utils.UInt256;

public final class SplitToken implements TxAction {
	private final REAddr rri;
	private final UInt256 minSize;

	public SplitToken(REAddr rri, UInt256 minSize) {
		this.rri = rri;
		this.minSize = minSize;
	}

	@Override
	public void execute(TxBuilder txBuilder) throws TxBuilderException {
		var key = txBuilder.getUserOrFail("Must have address");
		var userAccount = REAddr.ofPubKeyAccount(key);
		var substate = txBuilder.findSubstate(
			TokensParticle.class,
<<<<<<< HEAD
			p -> p.getRri().equals(rri)
				&& p.getHoldingAddr().equals(userAccount)
=======
			p -> p.getResourceAddr().equals(rri)
				&& p.getAddress().equals(address)
>>>>>>> 4ee051e7
				&& p.getAmount().compareTo(minSize) > 0,
			"Could not find large particle greater than " + minSize
		);

		txBuilder.down(substate.getId());
		var particle = (TokensParticle) substate.getParticle();
		var amt1 = particle.getAmount().divide(UInt256.TWO);
		var amt2 = particle.getAmount().subtract(amt1);
		txBuilder.up(new TokensParticle(userAccount, amt1, rri));
		txBuilder.up(new TokensParticle(userAccount, amt2, rri));
	}
}<|MERGE_RESOLUTION|>--- conflicted
+++ resolved
@@ -40,13 +40,8 @@
 		var userAccount = REAddr.ofPubKeyAccount(key);
 		var substate = txBuilder.findSubstate(
 			TokensParticle.class,
-<<<<<<< HEAD
-			p -> p.getRri().equals(rri)
+			p -> p.getResourceAddr().equals(rri)
 				&& p.getHoldingAddr().equals(userAccount)
-=======
-			p -> p.getResourceAddr().equals(rri)
-				&& p.getAddress().equals(address)
->>>>>>> 4ee051e7
 				&& p.getAmount().compareTo(minSize) > 0,
 			"Could not find large particle greater than " + minSize
 		);
