/*
 * (C) Copyright 2021 Radix DLT Ltd
 *
 * Radix DLT Ltd licenses this file to you under the Apache License,
 * Version 2.0 (the "License"); you may not use this file except in
 * compliance with the License.  You may obtain a copy of the
 * License at
 *
 * http://www.apache.org/licenses/LICENSE-2.0
 *
 * Unless required by applicable law or agreed to in writing,
 * software distributed under the License is distributed on an
 * "AS IS" BASIS, WITHOUT WARRANTIES OR CONDITIONS OF ANY KIND,
 * either express or implied.  See the License for the specific
 * language governing permissions and limitations under the License.
 *
 */

package com.radixdlt.atom;

import com.google.common.collect.BiMap;
import com.google.common.collect.HashBiMap;
import com.radixdlt.atommodel.system.SystemParticle;
import com.radixdlt.atommodel.tokens.StakedTokensParticle;
import com.radixdlt.atommodel.tokens.TokenDefinitionParticle;
import com.radixdlt.atommodel.tokens.TokensParticle;
import com.radixdlt.atommodel.unique.UniqueParticle;
import com.radixdlt.atommodel.validators.ValidatorParticle;
import com.radixdlt.atomos.REAddrParticle;
import com.radixdlt.constraintmachine.Particle;
import com.radixdlt.crypto.ECDSASignature;
import com.radixdlt.crypto.ECPublicKey;
import com.radixdlt.crypto.exception.PublicKeyException;
import com.radixdlt.identifiers.REAddr;
import com.radixdlt.serialization.DeserializeException;
import com.radixdlt.utils.RadixConstants;
import com.radixdlt.utils.UInt256;

import java.nio.ByteBuffer;
import java.util.Map;

public final class RESerializer {
	private static final BiMap<Class<? extends Particle>, Byte> classToByte = HashBiMap.create(Map.of(
		REAddrParticle.class, (byte) 0,
		SystemParticle.class, (byte) 1,
		TokenDefinitionParticle.class, (byte) 2,
		TokensParticle.class, (byte) 3,
		StakedTokensParticle.class, (byte) 4,
		ValidatorParticle.class, (byte) 5,
		UniqueParticle.class, (byte) 6
	));

	private RESerializer() {
		throw new IllegalStateException("Cannot instantiate.");
	}

	public static byte[] serializeSignature(ECDSASignature signature) {
		var buf = ByteBuffer.allocate(32 * 2 + 1);
		buf.put(signature.getV());
		var rArray = signature.getR().toByteArray();
		var r = rArray.length > 32 ? UInt256.from(rArray, 1) : UInt256.from(rArray);
		buf.put(r.toByteArray());
		var sArray = signature.getS().toByteArray();
		var s = sArray.length > 32 ? UInt256.from(sArray, 1) : UInt256.from(sArray);
		buf.put(s.toByteArray());

		return buf.array();
	}

	public static ECDSASignature deserializeSignature(ByteBuffer buf) {
		var v = buf.get();
		var rArray = new byte[32];
		buf.get(rArray);
		var sArray = new byte[32];
		buf.get(sArray);
		return ECDSASignature.deserialize(rArray, sArray, v);
	}

	public static byte classToByte(Class<? extends Particle> particleClass) {
		return classToByte.get(particleClass);
	}

	public static Particle deserialize(byte[] bytes) throws DeserializeException {
		return deserialize(ByteBuffer.wrap(bytes));
	}

	public static Particle deserialize(ByteBuffer buf) throws DeserializeException {
		var type = buf.get();
		var c = classToByte.inverse().get(type);
		if (c == null) {
			throw new DeserializeException("Bad type: " + type);
		}

		if (c == REAddrParticle.class) {
			return deserializeRRIParticle(buf);
		} else if (c == SystemParticle.class) {
			return deserializeSystemParticle(buf);
		} else if (c == TokensParticle.class) {
			return deserializeTokensParticle(buf);
		} else if (c == StakedTokensParticle.class) {
			return deserializeStakedTokensParticle(buf);
		} else if (c == ValidatorParticle.class) {
			return deserializeValidatorParticle(buf);
		} else if (c == UniqueParticle.class) {
			return deserializeUniqueParticle(buf);
		} else if (c == TokenDefinitionParticle.class) {
			return deserializeTokenDefinitionParticle(buf);
		} else {
			throw new DeserializeException("Unsupported type: " + c);
		}
	}

	public static byte[] serialize(Particle p) {
		var buf = ByteBuffer.allocate(1024);
		buf.put(classToByte.get(p.getClass())); // substate type
		if (p instanceof REAddrParticle) {
			serializeData((REAddrParticle) p, buf);
		} else if (p instanceof SystemParticle) {
			serializeData((SystemParticle) p, buf);
		} else if (p instanceof TokensParticle) {
			serializeData((TokensParticle) p, buf);
		} else if (p instanceof StakedTokensParticle) {
			serializeData((StakedTokensParticle) p, buf);
		} else if (p instanceof ValidatorParticle) {
			serializeData((ValidatorParticle) p, buf);
		} else if (p instanceof UniqueParticle) {
			serializeData((UniqueParticle) p, buf);
		} else if (p instanceof TokenDefinitionParticle) {
			serializeData((TokenDefinitionParticle) p, buf);
		} else {
			throw new IllegalStateException("Unknown particle: " + p);
		}

		var position = buf.position();
		buf.rewind();
		var bytes = new byte[position];
		buf.get(bytes);

		return bytes;
	}

	public static void serializeREAddr(ByteBuffer buf, REAddr rri) {
		buf.put(rri.getBytes());
	}

	public static REAddr deserializeREAddr(ByteBuffer buf) throws DeserializeException {
		var v = buf.get(); // version
		var type = REAddr.REAddrType.parse(v);
		if (type.isEmpty()) {
			throw new DeserializeException("Unknown address type " + v);
		}
		return type.get().parse(buf);
	}

	private static void serializeData(REAddrParticle rriParticle, ByteBuffer buf) {
		var rri = rriParticle.getAddr();
		serializeREAddr(buf, rri);
	}

	private static REAddrParticle deserializeRRIParticle(ByteBuffer buf) throws DeserializeException {
		var rri = deserializeREAddr(buf);
		return new REAddrParticle(rri);
	}

	private static void serializeData(SystemParticle systemParticle, ByteBuffer buf) {
		buf.putLong(systemParticle.getEpoch());
		buf.putLong(systemParticle.getView());
		buf.putLong(systemParticle.getTimestamp());
	}

	private static SystemParticle deserializeSystemParticle(ByteBuffer buf) {
		var epoch = buf.getLong();
		var view = buf.getLong();
		var timestamp = buf.getLong();

		return new SystemParticle(epoch, view, timestamp);
	}

	private static void serializeData(TokensParticle tokensParticle, ByteBuffer buf) {
<<<<<<< HEAD
		serializeREAddr(buf, tokensParticle.getRri());
		serializeREAddr(buf, tokensParticle.getHoldingAddr());
=======
		serializeRri(buf, tokensParticle.getResourceAddr());
		serializeAddress(buf, tokensParticle.getAddress());
>>>>>>> 4ee051e7
		buf.put(tokensParticle.getAmount().toByteArray());
	}

	private static TokensParticle deserializeTokensParticle(ByteBuffer buf) throws DeserializeException {
		var rri = deserializeREAddr(buf);
		var holdingAddr = deserializeREAddr(buf);
		var amount = deserializeUInt256(buf);

		return new TokensParticle(holdingAddr, amount, rri);
	}

	private static void serializeData(StakedTokensParticle p, ByteBuffer buf) {
		serializeREAddr(buf, p.getOwner());
		serializeKey(buf, p.getDelegateKey());
		buf.put(p.getAmount().toByteArray());
	}

	private static StakedTokensParticle deserializeStakedTokensParticle(ByteBuffer buf) throws DeserializeException {
		var owner = deserializeREAddr(buf);
		var delegate = deserializeKey(buf);
		var amount = deserializeUInt256(buf);
		return new StakedTokensParticle(delegate, owner, amount);
	}

	private static void serializeData(ValidatorParticle p, ByteBuffer buf) {
		serializeKey(buf, p.getKey());
		buf.put((byte) (p.isRegisteredForNextEpoch() ? 1 : 0)); // isRegistered
		serializeString(buf, p.getName());
		serializeString(buf, p.getUrl());
	}

	private static ValidatorParticle deserializeValidatorParticle(ByteBuffer buf) throws DeserializeException {
		var key = deserializeKey(buf);
		var isRegistered = buf.get() != 0; // isRegistered
		var name = deserializeString(buf);
		var url = deserializeString(buf);
		return new ValidatorParticle(key, isRegistered, name, url);
	}

	private static void serializeData(UniqueParticle uniqueParticle, ByteBuffer buf) {
		serializeREAddr(buf, uniqueParticle.getRri());
	}

	private static UniqueParticle deserializeUniqueParticle(ByteBuffer buf) throws DeserializeException {
		var rri = deserializeREAddr(buf);
		return new UniqueParticle(rri);
	}

	private static void serializeData(TokenDefinitionParticle p, ByteBuffer buf) {
<<<<<<< HEAD
		serializeREAddr(buf, p.getRri());
=======
		serializeRri(buf, p.getAddr());
>>>>>>> 4ee051e7
		p.getSupply().ifPresentOrElse(
			i -> {
				buf.put((byte) 0);
				buf.put(i.toByteArray());
			},
			() -> {
				p.getMinter().ifPresentOrElse(
					m -> {
						buf.put((byte) 2);
						serializeKey(buf, m);
					},
					() -> buf.put((byte) 1)
				);
			}
		);
		serializeString(buf, p.getName());
		serializeString(buf, p.getDescription());
		serializeString(buf, p.getUrl());
		serializeString(buf, p.getIconUrl());
	}

	private static TokenDefinitionParticle deserializeTokenDefinitionParticle(ByteBuffer buf) throws DeserializeException {
		var rri = deserializeREAddr(buf);
		var type = buf.get();
		final UInt256 supply;
		final ECPublicKey minter;
		if (type == 0) {
			supply = deserializeUInt256(buf);
			minter = null;
		} else if (type == 1) {
			supply = null;
			minter = null;
		} else if (type == 2) {
			supply = null;
			minter = deserializeKey(buf);
		} else {
			throw new DeserializeException("Unknown token def type " + type);
		}
		var name = deserializeString(buf);
		var description = deserializeString(buf);
		var url = deserializeString(buf);
		var iconUrl = deserializeString(buf);
		return new TokenDefinitionParticle(rri, name, description, iconUrl, url, supply, minter);
	}

	private static UInt256 deserializeUInt256(ByteBuffer buf) {
		var amountDest = new byte[UInt256.BYTES]; // amount
		buf.get(amountDest);
		return UInt256.from(amountDest);
	}

	private static void serializeKey(ByteBuffer buf, ECPublicKey key) {
		buf.put(key.getCompressedBytes()); // address
	}

	private static ECPublicKey deserializeKey(ByteBuffer buf) throws DeserializeException {
		try {
			var keyBytes = new byte[33];
			buf.get(keyBytes);
			return ECPublicKey.fromBytes(keyBytes);
		} catch (PublicKeyException | IllegalArgumentException e) {
			throw new DeserializeException("Could not deserialize key");
		}
	}

	private static void serializeString(ByteBuffer buf, String s) {
		var sBytes = s.getBytes(RadixConstants.STANDARD_CHARSET);
		if (sBytes.length > 255) {
			throw new IllegalArgumentException("string cannot be greater than 255 chars");
		}
		var len = (byte) sBytes.length;
		buf.put(len); // url length
		buf.put(sBytes); // url
	}

	public static String deserializeString(ByteBuffer buf) {
		var len = Byte.toUnsignedInt(buf.get()); // url
		var dest = new byte[len];
		buf.get(dest);
		return new String(dest, RadixConstants.STANDARD_CHARSET);
	}
}<|MERGE_RESOLUTION|>--- conflicted
+++ resolved
@@ -177,13 +177,8 @@
 	}
 
 	private static void serializeData(TokensParticle tokensParticle, ByteBuffer buf) {
-<<<<<<< HEAD
-		serializeREAddr(buf, tokensParticle.getRri());
+		serializeREAddr(buf, tokensParticle.getResourceAddr());
 		serializeREAddr(buf, tokensParticle.getHoldingAddr());
-=======
-		serializeRri(buf, tokensParticle.getResourceAddr());
-		serializeAddress(buf, tokensParticle.getAddress());
->>>>>>> 4ee051e7
 		buf.put(tokensParticle.getAmount().toByteArray());
 	}
 
@@ -233,11 +228,7 @@
 	}
 
 	private static void serializeData(TokenDefinitionParticle p, ByteBuffer buf) {
-<<<<<<< HEAD
-		serializeREAddr(buf, p.getRri());
-=======
-		serializeRri(buf, p.getAddr());
->>>>>>> 4ee051e7
+		serializeREAddr(buf, p.getAddr());
 		p.getSupply().ifPresentOrElse(
 			i -> {
 				buf.put((byte) 0);
