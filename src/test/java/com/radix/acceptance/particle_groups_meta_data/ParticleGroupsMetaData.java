package com.radix.acceptance.particle_groups_meta_data;

import com.google.common.collect.ImmutableList;
import com.google.gson.JsonElement;
import com.google.gson.JsonObject;
import com.google.gson.JsonParser;
import com.radix.regression.Util;
import com.radixdlt.client.application.RadixApplicationAPI;
import com.radixdlt.client.application.identity.RadixIdentities;
import com.radixdlt.client.application.identity.RadixIdentity;
import com.radixdlt.client.application.translate.FeeMapper;
import com.radixdlt.client.application.translate.PowFeeMapper;
import com.radixdlt.client.atommodel.message.MessageParticle;
import com.radixdlt.client.core.RadixEnv;
import com.radixdlt.client.core.RadixUniverse;
import com.radixdlt.client.core.atoms.Atom;
import com.radixdlt.client.core.atoms.AtomStatus;
import com.radixdlt.client.core.atoms.AtomStatusEvent;
import com.radixdlt.client.core.atoms.ParticleGroup;
import com.radixdlt.client.core.atoms.particles.SpunParticle;
import com.radixdlt.client.core.network.HttpClients;
import com.radixdlt.client.core.network.RadixNode;
import com.radixdlt.client.core.network.jsonrpc.RadixJsonRpcClient;
import com.radixdlt.client.core.network.jsonrpc.RadixJsonRpcClient.JsonRpcResponse;
import com.radixdlt.client.core.network.jsonrpc.RadixJsonRpcClient.Notification;
import com.radixdlt.client.core.network.jsonrpc.RadixJsonRpcClient.NotificationType;
import com.radixdlt.client.core.network.websocket.WebSocketClient;
import com.radixdlt.client.core.network.websocket.WebSocketStatus;
import com.radixdlt.client.core.pow.ProofOfWorkBuilder;
import com.radixdlt.client.serialization.GsonJson;
import com.radixdlt.client.serialization.Serialize;
import com.radixdlt.serialization.DsonOutput;

import static org.junit.Assert.assertTrue;

import cucumber.api.java.After;
import cucumber.api.java.en.Given;
import cucumber.api.java.en.Then;
import cucumber.api.java.en.When;
import io.reactivex.Single;
import io.reactivex.functions.Cancellable;
import io.reactivex.observers.TestObserver;
import org.json.JSONObject;

import java.nio.charset.StandardCharsets;
import java.util.ArrayList;
import java.util.HashMap;
import java.util.List;
import java.util.Map;
import java.util.Random;
import java.util.UUID;
import java.util.concurrent.Semaphore;
import java.util.concurrent.TimeUnit;

public class ParticleGroupsMetaData {
<<<<<<< HEAD
	private RadixUniverse universe = RadixUniverse.create(RadixEnv.getBootstrapConfig());
=======
    private RadixUniverse universe = RadixUniverse.create(RadixEnv.getBootstrapConfig());

    private RadixIdentity identity;

    private WebSocketClient webSocketClient;
    private RadixJsonRpcClient jsonRpcClient;

    private TestObserver<AtomStatusEvent> observer;
	private TestObserver<?> atomPushObserver;
    private TestObserver<RadixJsonRpcClient.JsonRpcResponse> observer2;

    private FeeMapper feeMapper = new PowFeeMapper(Atom::getHash,
            new ProofOfWorkBuilder());


>>>>>>> 3df8e219

	private RadixIdentity identity;

	private WebSocketClient webSocketClient;
	private RadixJsonRpcClient jsonRpcClient;

	private TestObserver<AtomStatusEvent> observer;
	private TestObserver<Void> atomPushObserver;
	private TestObserver<RadixJsonRpcClient.JsonRpcResponse> observer2;

	private FeeMapper feeMapper = new PowFeeMapper(Atom::getHash, new ProofOfWorkBuilder());

	@After
	public void after() {
		this.jsonRpcClient = null;

		if (this.observer != null) {
			this.observer.dispose();
			this.observer = null;
		}

		if (this.observer2 != null) {
			this.observer2.dispose();
			this.observer2 = null;
		}

		this.webSocketClient.close();
		this.webSocketClient.getState()
			.doOnNext(System.out::println)
			.filter(WebSocketStatus.DISCONNECTED::equals)
			.firstOrError()
			.blockingGet();
		this.webSocketClient = null;
	}

	@Given("^that I have access to a suitable Radix network$")
	public void thatIHaveAccessToASuitableRadixNetwork() throws Exception {
		setupWebSocket();

		this.identity = RadixIdentities.createNew();

		this.jsonRpcClient = new RadixJsonRpcClient(this.webSocketClient);
	}

	@When("^I submit an atom with particle groups which have some arbitrary metadata$")
	public void iSubmitAValidAtomWithSomeArbitraryMetadata() {
		// Construct atom
		Map<String, String> metaData = new HashMap<>();
		metaData.put("test", "123");
		metaData.put("test2", "456");

		Atom atom = constructTestAtom(metaData);

		// Sign and submit
		Atom signedAtom = this.identity.addSignature(atom).blockingGet();

		this.observer = TestObserver.create(Util.loggingObserver("Atom Status Observer"));
		final String subscriberId = UUID.randomUUID().toString();
		this.jsonRpcClient.observeAtomStatusNotifications(subscriberId)
			.doOnNext(n -> {
				if (n.getType() == NotificationType.START) {
					this.jsonRpcClient.sendGetAtomStatusNotifications(subscriberId, signedAtom.getAid()).blockingAwait();
					this.jsonRpcClient.pushAtom(signedAtom).blockingAwait();
				}
			})
			.filter(n -> n.getType().equals(NotificationType.EVENT))
			.map(Notification::getEvent)
			.subscribe(this.observer);
	}

	@When("^I submit an atom with particle groups which have no metadata$")
	public void iSubmitAValidAtomWithNoMetadata() {
		// Construct atom
		Atom atom = constructTestAtom(new HashMap<>());

		// Sign and submit
		Atom signedAtom = this.identity.addSignature(atom).blockingGet();

		this.observer = TestObserver.create(Util.loggingObserver("Atom Status Observer"));
		final String subscriberId = UUID.randomUUID().toString();
		this.jsonRpcClient.observeAtomStatusNotifications(subscriberId)
			.doOnNext(n -> {
				if (n.getType() == NotificationType.START) {
					this.jsonRpcClient.sendGetAtomStatusNotifications(subscriberId, signedAtom.getAid()).blockingAwait();
					this.jsonRpcClient.pushAtom(signedAtom).blockingAwait();
				}
			})
			.filter(n -> n.getType().equals(NotificationType.EVENT))
			.map(Notification::getEvent)
			.subscribe(this.observer);
	}


	@When("^I submit an atom with particle groups which have metadata exceeding the max allowed atom size 65536 bytes$")
	public void iSubmitAValidAtomWithMetadataExceedingMaxAtomSizeBytes() {
		// Construct atom
		Map<String, String> metaData = new HashMap<>();
		metaData.put("super big test", generateStringOfLength(655360));

		Atom atom = constructTestAtom(metaData);

		// Sign and submit
		Atom signedAtom = this.identity.addSignature(atom).blockingGet();

		this.atomPushObserver = TestObserver.create();
		this.jsonRpcClient.pushAtom(signedAtom).subscribe(this.atomPushObserver);
	}

	@When("^I submit an atom with particle groups which have invalid json in the metadata field$")
	public void iSubmitAnAtomWithInvalidJsonInTheMetadataField() {
		String validMetaData = "ThisIsCompletelyNormalAndValid";
		String invalidMetaData = "This will break \" the json },:";

		// Construct atom
		Map<String, String> metaData = new HashMap<>();
		metaData.put("test", validMetaData);

		Atom atom = constructTestAtom(metaData);

		// Sign and submit
		Atom signedAtom = this.identity.addSignature(atom).blockingGet();

		this.observer2 = TestObserver.create();

		// Create the request manually
		JSONObject jsonAtomTemp = Serialize.getInstance().toJsonObject(signedAtom, DsonOutput.Output.API);
		JsonElement jsonAtom = GsonJson.getInstance().toGson(jsonAtomTemp);

		final String subscriberId = UUID.randomUUID().toString();
		JsonObject params = new JsonObject();
		params.addProperty("subscriberId", subscriberId);
		params.add("atom", jsonAtom);

		final String uuid = UUID.randomUUID().toString();

		final JsonObject requestObject = new JsonObject();
		requestObject.addProperty("id", uuid);
		requestObject.addProperty("method", "Universe.submitAtomAndSubscribe");
		requestObject.add("params", params);


		// Break the json
		String brokenJson = GsonJson.getInstance().stringFromGson(requestObject)
			.replace(validMetaData, invalidMetaData);

		// Submit and listen for results
		final JsonParser parser = new JsonParser();
		Single.<JsonRpcResponse>create(emitter -> {
			Cancellable c = this.webSocketClient.addListener(msg -> {
				JsonObject response = parser.parse(msg).getAsJsonObject();
				emitter.onSuccess(new RadixJsonRpcClient.JsonRpcResponse(!response.has("error"), response));
			});
			emitter.setCancellable(c);
		}).subscribe(this.observer2);

		assert(this.webSocketClient.sendMessage(brokenJson));
	}

	@When("^I submit an atom with particle groups which have the metadata field as something other than a map$")
	public void iSubmitAnAtomWithTheMetadataFieldAsSomethingOtherThanAMap() {
		// Construct atom
		Map<String, String> metaData = new HashMap<>();
		metaData.put("test", "123456");

		Atom atom = constructTestAtom(metaData);

		// Sign and submit
		Atom signedAtom = this.identity.addSignature(atom).blockingGet();

		this.observer2 = TestObserver.create();

		JSONObject jsonAtomTemp = Serialize.getInstance().toJsonObject(signedAtom, DsonOutput.Output.API);

		// Replace metadata map with a string
		jsonAtomTemp.getJSONArray("particleGroups").getJSONObject(0).put("metaData", "bad data");
		JsonElement jsonAtom = GsonJson.getInstance().toGson(jsonAtomTemp);

		final String subscriberId = UUID.randomUUID().toString();
		JsonObject params = new JsonObject();
		params.addProperty("subscriberId", subscriberId);
		params.add("atom", jsonAtom);

		this.jsonRpcClient.jsonRpcCall("Universe.submitAtomAndSubscribe", params).subscribe(this.observer2);
	}

	@Then("^I should observe the atom being accepted$")
	public void iShouldObserveTheAtomBeingAccepted() {
		this.observer.awaitCount(1);
		this.observer.assertValue(notification -> notification.getAtomStatus() == AtomStatus.STORED);
		this.observer.dispose();
	}

	@Then("^I should observe the atom being rejected$")
	public void iShouldObserveTheAtomBeingRejected() {
		this.atomPushObserver.awaitTerminalEvent();
		this.atomPushObserver.assertError(RuntimeException.class);
		this.atomPushObserver.dispose();
	}

	@Then("^I should get a deserialization error$")
	public void iShouldGetADeserializationError() {
		this.observer2.awaitTerminalEvent(15, TimeUnit.SECONDS);
		this.observer2.assertNoErrors();
		this.observer2.assertComplete();
		this.observer2.assertValueAt(0, val -> !val.isSuccess());
		this.observer2.assertValueAt(0, val -> val.getError().getAsJsonObject().get("code").getAsInt() == -32000);
	}

	private void setupWebSocket() throws Exception {
		this.identity = RadixIdentities.createNew();
		RadixApplicationAPI api = RadixApplicationAPI.create(RadixEnv.getBootstrapConfig(), identity);
		api.discoverNodes();
		RadixNode node = api.getNetworkState()
			.filter(state -> !state.getNodes().isEmpty())
			.map(state -> state.getNodes().iterator().next())
			.blockingFirst();

		this.webSocketClient = new WebSocketClient(listener ->
			HttpClients.getSslAllTrustingClient().newWebSocket(node.getWebSocketEndpoint(), listener)
		);
		Semaphore helloComplete = new Semaphore(0);
		Cancellable helloCancellable = this.webSocketClient.addListener(msg -> {
			if (msg.contains("Radix.welcome")) {
				helloComplete.release();
			}
		});
		try {
			this.webSocketClient.connect();
			this.webSocketClient.getState()
				.filter(WebSocketStatus.CONNECTED::equals)
				.blockingFirst();
			assertTrue(helloComplete.tryAcquire(10, TimeUnit.SECONDS));
		} finally {
			helloCancellable.cancel();
		}
	}

	private String generateStringOfLength(int length) {
		byte[] array = new byte[length];
		new Random().nextBytes(array);
		return new String(array, StandardCharsets.UTF_8);
	}

	private Atom constructTestAtom(Map<String, String> metaData) {
		List<ParticleGroup> particleGroups = new ArrayList<>();

		// Add content
		MessageParticle messageParticle = new MessageParticle.MessageParticleBuilder()
			.payload("test".getBytes())
			.metaData("application", "message")
			.from(universe.getAddressFrom(this.identity.getPublicKey()))
			.to(universe.getAddressFrom(this.identity.getPublicKey()))
			.build();

		particleGroups.add(ParticleGroup.of(ImmutableList.of(SpunParticle.up(messageParticle)), metaData));

		Map<String, String> atomMetaData = new HashMap<>();
		atomMetaData.put("timestamp", System.currentTimeMillis() + "");
		atomMetaData.putAll(feeMapper.map(Atom.create(particleGroups, atomMetaData), universe, this.identity.getPublicKey()).getFirst());

		return Atom.create(particleGroups, atomMetaData);
	}
}<|MERGE_RESOLUTION|>--- conflicted
+++ resolved
@@ -53,25 +53,7 @@
 import java.util.concurrent.TimeUnit;
 
 public class ParticleGroupsMetaData {
-<<<<<<< HEAD
-	private RadixUniverse universe = RadixUniverse.create(RadixEnv.getBootstrapConfig());
-=======
     private RadixUniverse universe = RadixUniverse.create(RadixEnv.getBootstrapConfig());
-
-    private RadixIdentity identity;
-
-    private WebSocketClient webSocketClient;
-    private RadixJsonRpcClient jsonRpcClient;
-
-    private TestObserver<AtomStatusEvent> observer;
-	private TestObserver<?> atomPushObserver;
-    private TestObserver<RadixJsonRpcClient.JsonRpcResponse> observer2;
-
-    private FeeMapper feeMapper = new PowFeeMapper(Atom::getHash,
-            new ProofOfWorkBuilder());
-
-
->>>>>>> 3df8e219
 
 	private RadixIdentity identity;
 
