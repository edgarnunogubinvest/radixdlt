--- conflicted
+++ resolved
@@ -1,6 +1,5 @@
 package com.radixdlt.client.application.translate;
 
-<<<<<<< HEAD
 import com.google.gson.JsonArray;
 import com.google.gson.JsonParser;
 import com.radixdlt.client.application.actions.TransferTokensAction;
@@ -26,28 +25,11 @@
 import java.math.BigDecimal;
 import java.nio.charset.StandardCharsets;
 import java.util.ArrayList;
-=======
-import com.radixdlt.client.application.actions.TransferTokensAction;
 import com.radixdlt.client.application.identity.RadixIdentity;
-import com.radixdlt.client.application.objects.Data;
 import com.radixdlt.client.application.objects.TokenTransfer;
-import com.radixdlt.client.assets.Asset;
-import com.radixdlt.client.core.RadixUniverse;
-import com.radixdlt.client.core.address.RadixAddress;
-import com.radixdlt.client.core.atoms.AtomBuilder;
-import com.radixdlt.client.core.atoms.Consumable;
-import com.radixdlt.client.core.atoms.Consumer;
-import com.radixdlt.client.core.atoms.TransactionAtom;
 import com.radixdlt.client.core.crypto.CryptoException;
-import com.radixdlt.client.core.crypto.ECKeyPair;
-import com.radixdlt.client.core.crypto.ECPublicKey;
-import com.radixdlt.client.core.crypto.EncryptedPrivateKey;
-import com.radixdlt.client.core.ledger.ParticleStore;
-import io.reactivex.Completable;
 import io.reactivex.Observable;
 import io.reactivex.Single;
-import java.util.AbstractMap.SimpleImmutableEntry;
->>>>>>> 47714429
 import java.util.Collections;
 import java.util.HashMap;
 import java.util.Iterator;
@@ -65,80 +47,92 @@
 		this.universe = universe;
 	}
 
-<<<<<<< HEAD
-	public List<TransferTokensAction> fromAtom(Atom atom) {
-		return atom.tokenSummary().entrySet().stream()
-				.filter(e -> !e.getKey().equals(universe.getPOWToken()))
-				.map(e -> {
-					List<Entry<ECPublicKey, Long>> summary = new ArrayList<>(e.getValue().entrySet());
-					if (summary.isEmpty()) {
-						throw new IllegalStateException("Invalid atom: "
-								+ Serialize.getInstance().toJson(atom, DsonOutput.Output.ALL));
+	public Observable<TokenTransfer> fromAtom(Atom atom, RadixIdentity identity) {
+		return Observable.fromIterable(atom.tokenSummary().entrySet())
+			.filter(e -> !e.getKey().equals(universe.getPOWToken()))
+			.flatMapSingle(e -> {
+				List<Entry<ECPublicKey, Long>> summary = new ArrayList<>(e.getValue().entrySet());
+				if (summary.isEmpty()) {
+					throw new IllegalStateException(
+						"Invalid atom: " + Serialize.getInstance().toJson(atom, DsonOutput.Output.ALL)
+					);
+				}
+				if (summary.size() > 2) {
+					throw new IllegalStateException(
+						"More than two participants in token transfer. " + "Unable to handle: " + summary
+					);
+				}
+
+				final RadixAddress from;
+				final RadixAddress to;
+				if (summary.size() == 1) {
+					from = summary.get(0).getValue() <= 0L ? universe.getAddressFrom(summary.get(0).getKey()) : null;
+					to = summary.get(0).getValue() < 0L ? null : universe.getAddressFrom(summary.get(0).getKey());
+				} else {
+					if (summary.get(0).getValue() > 0) {
+						from = universe.getAddressFrom(summary.get(1).getKey());
+						to = universe.getAddressFrom(summary.get(0).getKey());
+					} else {
+						from = universe.getAddressFrom(summary.get(0).getKey());
+						to = universe.getAddressFrom(summary.get(1).getKey());
 					}
-					if (summary.size() > 2) {
-						throw new IllegalStateException("More than two participants in token transfer. "
-								+ "Unable to handle: " + summary);
+				}
+				final Optional<StorageParticle> bytesParticle =
+					atom.getDataParticles().stream()
+						.filter(p -> !"encryptor".equals(p.getMetaData("application")))
+						.findFirst();
+
+				final BigDecimal amount = TokenClassReference.subUnitsToDecimal(Math.abs(summary.get(0).getValue()));
+
+				if (bytesParticle.isPresent()) {
+					Map<String, Object> metaData = new HashMap<>();
+
+					final Optional<StorageParticle> encryptorParticle =
+						atom.getDataParticles().stream()
+							.filter(p -> "encryptor".equals(p.getMetaData("application")))
+							.findAny();
+					metaData.put("encrypted", encryptorParticle.isPresent());
+
+					final Encryptor encryptor;
+					if (encryptorParticle.isPresent()) {
+						String encryptorBytes = new String(
+							encryptorParticle.get().getQuarkOrError(DataQuark.class).getBytes(),
+							StandardCharsets.UTF_8
+						);
+						JsonArray protectorsJson = JSON_PARSER.parse(encryptorBytes).getAsJsonArray();
+						List<EncryptedPrivateKey> protectors = new ArrayList<>();
+						protectorsJson.forEach(
+							protectorJson -> protectors.add(EncryptedPrivateKey.fromBase64(protectorJson.getAsString()))
+						);
+
+						encryptor = new Encryptor(protectors);
+					} else {
+						encryptor = null;
 					}
 
-					final RadixAddress from;
-					final RadixAddress to;
-					if (summary.size() == 1) {
-						from = summary.get(0).getValue() <= 0L ? universe.getAddressFrom(summary.get(0).getKey()) : null;
-						to = summary.get(0).getValue() < 0L ? null : universe.getAddressFrom(summary.get(0).getKey());
-					} else {
-						if (summary.get(0).getValue() > 0) {
-							from = universe.getAddressFrom(summary.get(1).getKey());
-							to = universe.getAddressFrom(summary.get(0).getKey());
-						} else {
-							from = universe.getAddressFrom(summary.get(0).getKey());
-							to = universe.getAddressFrom(summary.get(1).getKey());
-						}
-					}
-					final Optional<StorageParticle> bytesParticle = atom.getDataParticles().stream()
-							.filter(p -> !"encryptor".equals(p.getMetaData("application")))
-							.findFirst();
-
-					// Construct attachment from atom
-					final Data attachment;
-					if (bytesParticle.isPresent()) {
-						Map<String, Object> metaData = new HashMap<>();
-
-						final Optional<StorageParticle> encryptorParticle = atom.getDataParticles().stream()
-								.filter(p -> "encryptor".equals(p.getMetaData("application")))
-								.findAny();
-						metaData.put("encrypted", encryptorParticle.isPresent());
-
-						final Encryptor encryptor;
-						if (encryptorParticle.isPresent()) {
-							String encryptorBytes = new String(
-									encryptorParticle.get().getQuarkOrError(DataQuark.class).getBytes(),
-									StandardCharsets.UTF_8);
-							JsonArray protectorsJson = JSON_PARSER.parse(encryptorBytes).getAsJsonArray();
-							List<EncryptedPrivateKey> protectors = new ArrayList<>();
-							protectorsJson.forEach(protectorJson ->
-									protectors.add(EncryptedPrivateKey.fromBase64(protectorJson.getAsString()))
-							);
-							encryptor = new Encryptor(protectors);
-						} else {
-							encryptor = null;
-						}
-						attachment = Data.raw(
-								bytesParticle.get().getQuarkOrError(DataQuark.class).getBytes(), metaData, encryptor);
-					} else {
-						attachment = null;
-					}
-
-					final BigDecimal amount = TokenClassReference.subUnitsToDecimal(Math.abs(summary.get(0).getValue()));
-					return TransferTokensAction.create(from, to, amount, e.getKey(), attachment, atom.getTimestamp());
-				})
-=======
-	public Single<TokenTransfer> fromAtom(TransactionAtom transactionAtom, RadixIdentity identity) {
-		List<SimpleImmutableEntry<ECPublicKey, Long>> summary =
-			transactionAtom.summary().entrySet().stream()
-				.filter(entry -> entry.getValue().containsKey(Asset.TEST.getId()))
-				.map(entry -> new SimpleImmutableEntry<>(entry.getKey().iterator().next(), entry.getValue().get(Asset.TEST.getId())))
->>>>>>> 47714429
-				.collect(Collectors.toList());
+					final Data attachment = Data.raw(
+						bytesParticle.get().getQuarkOrError(DataQuark.class).getBytes(),
+						metaData,
+						encryptor
+					);
+
+					return Single.just(attachment).flatMap(identity::decrypt)
+						.map(unencryptedData ->
+							new TokenTransfer(from, to, e.getKey(), amount, unencryptedData, atom.getTimestamp())
+						)
+						.onErrorResumeNext(ex -> {
+							if (ex instanceof CryptoException) {
+								return Single.just(
+									new TokenTransfer(from, to, e.getKey(), amount, null, atom.getTimestamp())
+								);
+							} else {
+								return Single.error(ex);
+							}
+						});
+				} else {
+					return Single.just(new TokenTransfer(from, to, e.getKey(), amount, null, atom.getTimestamp()));
+				}
+			});
 	}
 
 	public List<SpunParticle> map(TransferTokensAction transfer, TokenBalanceState curState) throws InsufficientFundsException {
@@ -157,7 +151,6 @@
 			);
 		}
 
-<<<<<<< HEAD
 		final List<OwnedTokensParticle> unconsumedOwnedTokensParticles =
 				Optional.ofNullable(allConsumables.get(transfer.getTokenClassReference()))
 						.map(bal -> bal.unconsumedConsumables().collect(Collectors.toList()))
@@ -204,100 +197,16 @@
 		// TODO: randomize this to decrease probability of collision
 		while (consumerTotal < subUnitAmount && iterator.hasNext()) {
 			final long left = subUnitAmount - consumerTotal;
-=======
-
-		final long subUnitAmount = Math.abs(summary.get(0).getValue());
-
-		final Data attachment;
-		if (transactionAtom.getPayload() != null) {
-			final List<EncryptedPrivateKey> protectors;
-			if (transactionAtom.getEncryptor() != null && transactionAtom.getEncryptor().getProtectors() != null) {
-				protectors = transactionAtom.getEncryptor().getProtectors();
-			} else {
-				protectors = Collections.emptyList();
-			}
-			Map<String, Object> metaData = new HashMap<>();
-			metaData.put("encrypted", !protectors.isEmpty());
-			attachment = Data.raw(transactionAtom.getPayload().getBytes(), metaData, protectors);
-
-			final long timestamp = transactionAtom.getTimestamp();
-			return Single.just(attachment)
-				.flatMap(identity::decrypt)
-				.map(unencrypted -> new TokenTransfer(from, to, Asset.TEST, subUnitAmount, unencrypted, timestamp))
-				.onErrorResumeNext(e -> {
-					if (e instanceof CryptoException) {
-						return Single.just(
-							new TokenTransfer(from, to, Asset.TEST, subUnitAmount, null, timestamp)
-						);
-					} else {
-						return Single.error(e);
-					}
-				});
-		} else {
-			return Single.just(
-				new TokenTransfer(from, to, Asset.TEST, subUnitAmount, null, transactionAtom.getTimestamp())
-			);
-		}
-	}
-
-	public Observable<AddressTokenState> getTokenState(RadixAddress address) {
-		return cache.computeIfAbsent(address, addr -> new AddressTokenReducer(addr, particleStore)).getState();
-	}
-
-	public Completable translate(TransferTokensAction transferTokensAction, AtomBuilder atomBuilder) {
-		atomBuilder.type(TransactionAtom.class);
-
-		return getTokenState(transferTokensAction.getFrom())
-			.map(AddressTokenState::getUnconsumedConsumables)
-			.firstOrError()
-			.flatMapCompletable(unconsumedConsumables -> {
-
-				if (transferTokensAction.getAttachment() != null) {
-					atomBuilder.payload(transferTokensAction.getAttachment().getBytes());
-					if (!transferTokensAction.getAttachment().getProtectors().isEmpty()) {
-						atomBuilder.protectors(transferTokensAction.getAttachment().getProtectors());
-					}
-				}
->>>>>>> 47714429
 
 			OwnedTokensParticle particle = iterator.next();
 			consumerTotal += particle.getAmount();
 
-<<<<<<< HEAD
 			final long amount = Math.min(left, particle.getAmount());
 			particle.addConsumerQuantities(amount, transfer.getTo().toECKeyPair(), consumerQuantities);
 
 			SpunParticle<OwnedTokensParticle> down = SpunParticle.down(particle);
 			particles.add(down);
 		}
-=======
-				// HACK for now
-				// TODO: remove this, create a ConsumersCreator
-				// TODO: randomize this to decrease probability of collision
-				while (consumerTotal < transferTokensAction.getSubUnitAmount() && iterator.hasNext()) {
-					final long left = transferTokensAction.getSubUnitAmount() - consumerTotal;
-
-					Consumer newConsumer = iterator.next().toConsumer();
-					consumerTotal += newConsumer.getQuantity();
-
-					final long amount = Math.min(left, newConsumer.getQuantity());
-					newConsumer.addConsumerQuantities(amount, Collections.singleton(transferTokensAction.getTo().toECKeyPair()),
-						consumerQuantities);
-
-					atomBuilder.addParticle(newConsumer);
-				}
-
-				if (consumerTotal < transferTokensAction.getSubUnitAmount()) {
-					return Completable.error(new InsufficientFundsException(
-						transferTokensAction.getTokenClass(), consumerTotal, transferTokensAction.getSubUnitAmount()
-					));
-				}
-
-				List<Consumable> consumables = consumerQuantities.entrySet().stream()
-					.map(entry -> new Consumable(entry.getValue(), entry.getKey(), System.nanoTime(), Asset.TEST.getId()))
-					.collect(Collectors.toList());
-				atomBuilder.addParticles(consumables);
->>>>>>> 47714429
 
 		consumerQuantities.entrySet().stream()
 			.map(entry -> new OwnedTokensParticle(
