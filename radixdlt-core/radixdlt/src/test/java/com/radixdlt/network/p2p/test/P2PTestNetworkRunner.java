/* Copyright 2021 Radix Publishing Ltd incorporated in Jersey (Channel Islands).
 *
 * Licensed under the Radix License, Version 1.0 (the "License"); you may not use this
 * file except in compliance with the License. You may obtain a copy of the License at:
 *
 * radixfoundation.org/licenses/LICENSE-v1
 *
 * The Licensor hereby grants permission for the Canonical version of the Work to be
 * published, distributed and used under or by reference to the Licensor’s trademark
 * Radix ® and use of any unregistered trade names, logos or get-up.
 *
 * The Licensor provides the Work (and each Contributor provides its Contributions) on an
 * "AS IS" BASIS, WITHOUT WARRANTIES OR CONDITIONS OF ANY KIND, either express or implied,
 * including, without limitation, any warranties or conditions of TITLE, NON-INFRINGEMENT,
 * MERCHANTABILITY, or FITNESS FOR A PARTICULAR PURPOSE.
 *
 * Whilst the Work is capable of being deployed, used and adopted (instantiated) to create
 * a distributed ledger it is your responsibility to test and validate the code, together
 * with all logic and performance of that code under all foreseeable scenarios.
 *
 * The Licensor does not make or purport to make and hereby excludes liability for all
 * and any representation, warranty or undertaking in any form whatsoever, whether express
 * or implied, to any entity or person, including any representation, warranty or
 * undertaking, as to the functionality security use, value or other characteristics of
 * any distributed ledger nor in respect the functioning or value of any tokens which may
 * be created stored or transferred using the Work. The Licensor does not warrant that the
 * Work or any use of the Work complies with any law or regulation in any territory where
 * it may be implemented or used or that it will be appropriate for any specific purpose.
 *
 * Neither the licensor nor any current or former employees, officers, directors, partners,
 * trustees, representatives, agents, advisors, contractors, or volunteers of the Licensor
 * shall be liable for any direct or indirect, special, incidental, consequential or other
 * losses of any kind, in tort, contract or otherwise (including but not limited to loss
 * of revenue, income or profits, or loss of use or data, or loss of reputation, or loss
 * of any economic or other opportunity of whatsoever nature or howsoever arising), arising
 * out of or in connection with (without limitation of any use, misuse, of any ledger system
 * or use made or its functionality or any performance or operation of any code or protocol
 * caused by bugs or programming or logic errors or otherwise);
 *
 * A. any offer, purchase, holding, use, sale, exchange or transmission of any
 * cryptographic keys, tokens or assets created, exchanged, stored or arising from any
 * interaction with the Work;
 *
 * B. any failure in a transmission or loss of any token or assets keys or other digital
 * artefacts due to errors in transmission;
 *
 * C. bugs, hacks, logic errors or faults in the Work or any communication;
 *
 * D. system software or apparatus including but not limited to losses caused by errors
 * in holding or transmitting tokens by any third-party;
 *
 * E. breaches or failure of security including hacker attacks, loss or disclosure of
 * password, loss of private key, unauthorised use or misuse of such passwords or keys;
 *
 * F. any losses including loss of anticipated savings or other benefits resulting from
 * use of the Work or any changes to the Work (however implemented).
 *
 * You are solely responsible for; testing, validating and evaluation of all operation
 * logic, functionality, security and appropriateness of using the Work for any commercial
 * or non-commercial purpose and for any reproduction or redistribution by You of the
 * Work. You assume all risks associated with Your use of the Work and the exercise of
 * permissions under this License.
 */

package com.radixdlt.network.p2p.test;

import com.google.common.collect.ImmutableList;
import com.google.inject.AbstractModule;
import com.google.inject.Guice;
import com.google.inject.Injector;
import com.google.inject.Key;
import com.google.inject.Scopes;
import com.google.inject.Stage;
import com.google.inject.multibindings.Multibinder;
import com.google.inject.util.Modules;
import com.radixdlt.DefaultSerialization;
import com.radixdlt.DispatcherModule;
import com.radixdlt.consensus.bft.BFTNode;
import com.radixdlt.consensus.bft.Self;
import com.radixdlt.counters.SystemCounters;
import com.radixdlt.counters.SystemCountersImpl;
import com.radixdlt.crypto.ECKeyOps;
import com.radixdlt.crypto.ECKeyPair;
import com.radixdlt.crypto.ECPublicKey;
import com.radixdlt.environment.Environment;
import com.radixdlt.environment.StartProcessorOnRunner;
import com.radixdlt.environment.deterministic.DeterministicProcessor;
import com.radixdlt.environment.deterministic.network.DeterministicNetwork;
import com.radixdlt.environment.deterministic.network.MessageMutator;
import com.radixdlt.environment.deterministic.network.MessageSelector;
import com.radixdlt.network.messaging.MessageCentral;
import com.radixdlt.network.messaging.MessageCentralModule;
import com.radixdlt.network.p2p.P2PConfig;
import com.radixdlt.network.p2p.P2PModule;
import com.radixdlt.network.p2p.PeerDiscoveryModule;
import com.radixdlt.network.p2p.PeerLivenessMonitorModule;
import com.radixdlt.network.p2p.PeerManager;
import com.radixdlt.network.p2p.RadixNodeUri;
import com.radixdlt.network.p2p.addressbook.AddressBook;
import com.radixdlt.network.p2p.proxy.ProxyCertificateManager;
import com.radixdlt.network.p2p.transport.PeerOutboundBootstrap;
import com.radixdlt.networks.Addressing;
import com.radixdlt.networks.Network;
import com.radixdlt.networks.NetworkId;
import com.radixdlt.properties.RuntimeProperties;
import com.radixdlt.serialization.Serialization;
import com.radixdlt.store.DatabaseCacheSize;
import com.radixdlt.store.DatabaseEnvironment;
import com.radixdlt.store.DatabaseLocation;
import com.radixdlt.utils.TimeSupplier;
import java.io.IOException;
import java.util.Objects;
import java.util.stream.IntStream;
import org.junit.rules.TemporaryFolder;

public final class P2PTestNetworkRunner {

  public static record NodeProps(ECKeyPair keyPair, RuntimeProperties properties) {}

  private final ImmutableList<TestNode> nodes;
  private final DeterministicNetwork deterministicNetwork;

  private P2PTestNetworkRunner(
      ImmutableList<TestNode> nodes, DeterministicNetwork deterministicNetwork) {
    this.nodes = Objects.requireNonNull(nodes);
    this.deterministicNetwork = Objects.requireNonNull(deterministicNetwork);
  }

  public static P2PTestNetworkRunner create(int numNodes, RuntimeProperties properties)
      throws Exception {
    final var nodesProps =
        IntStream.range(0, numNodes)
            .mapToObj(unused -> ECKeyPair.generateNew())
            .map(key -> new NodeProps(key, properties))
            .collect(ImmutableList.toImmutableList());

    return create(nodesProps);
  }

  public static P2PTestNetworkRunner create(ImmutableList<NodeProps> nodes) throws Exception {
    final var network =
        new DeterministicNetwork(
<<<<<<< HEAD
            nodes.stream()
                .map(node -> BFTNode.create(node.keyPair().getPublicKey()))
                .collect(Collectors.toList()),
=======
            nodesKeys.stream().map(key -> BFTNode.create(key.getPublicKey())).toList(),
>>>>>>> 88f5ab27
            MessageSelector.firstSelector(),
            MessageMutator.nothing());

    final var p2pNetwork = new MockP2PNetwork();

    final var builder = ImmutableList.<TestNode>builder();
    for (int i = 0; i < nodes.size(); i++) {
      final var nodeProps = nodes.get(i);
      final var properties = nodeProps.properties();
      final var nodeKey = nodeProps.keyPair();
      final var uri =
          RadixNodeUri.fromPubKeyAndAddress(1, nodeKey.getPublicKey(), "127.0.0.1", 30000 + i);
      final var injector = createInjector(p2pNetwork, network, properties, nodeKey, uri, i);
      builder.add(new TestNode(injector, uri, nodeKey));
    }

    final var injectors = builder.build();

    p2pNetwork.setNodes(injectors);

    return new P2PTestNetworkRunner(injectors, network);
  }

  private static Injector createInjector(
      MockP2PNetwork p2pNetwork,
      DeterministicNetwork network,
      RuntimeProperties properties,
      ECKeyPair nodeKey,
      RadixNodeUri selfUri,
      int selfNodeIndex) {
    return Guice.createInjector(
        Stage.PRODUCTION,
        Modules.override(new P2PModule(properties))
            .with(
                new AbstractModule() {
                  @Override
                  protected void configure() {
                    bind(PeerOutboundBootstrap.class)
                        .toInstance(uri -> p2pNetwork.createChannel(selfNodeIndex, uri));
                    bind(P2PConfig.class)
                        .toInstance(
                            P2PConfig.fromRuntimeProperties(
                                Addressing.ofNetwork(Network.LOCALNET), properties));
                    bind(RadixNodeUri.class).annotatedWith(Self.class).toInstance(selfUri);
                    bind(SystemCounters.class).to(SystemCountersImpl.class).in(Scopes.SINGLETON);
                  }
                }),
        new PeerDiscoveryModule(),
        new PeerLivenessMonitorModule(),
        new DispatcherModule(),
        new MessageCentralModule(properties),
        new AbstractModule() {
          @Override
          protected void configure() {
            final var dbDir = new TemporaryFolder();
            try {
              dbDir.create();
            } catch (IOException e) {
              throw new RuntimeException(e);
            }
            bindConstant().annotatedWith(NetworkId.class).to(Network.LOCALNET.getId());
            bind(Addressing.class).toInstance(Addressing.ofNetwork(Network.LOCALNET));
            bindConstant()
                .annotatedWith(DatabaseLocation.class)
                .to(dbDir.getRoot().getAbsolutePath());
            bindConstant().annotatedWith(DatabaseCacheSize.class).to(100_000L);
            bind(ECKeyPair.class).annotatedWith(Self.class).toInstance(nodeKey);
            bind(ECPublicKey.class).annotatedWith(Self.class).toInstance(nodeKey.getPublicKey());
            bind(BFTNode.class)
                .annotatedWith(Self.class)
                .toInstance(BFTNode.create(nodeKey.getPublicKey()));
            bind(String.class)
                .annotatedWith(Self.class)
                .toInstance(
                    Addressing.ofNetwork(Network.LOCALNET)
                        .forValidators()
                        .of(nodeKey.getPublicKey())
                        .substring(0, 10));
            bind(ECKeyOps.class).toInstance(ECKeyOps.fromKeyPair(nodeKey));
            bind(Environment.class)
                .toInstance(network.createSender(BFTNode.create(nodeKey.getPublicKey())));
            bind(RuntimeProperties.class).toInstance(properties);
            bind(Serialization.class).toInstance(DefaultSerialization.getInstance());
            bind(DeterministicProcessor.class);
            Multibinder.newSetBinder(binder(), StartProcessorOnRunner.class);
            bind(TimeSupplier.class).toInstance(System::currentTimeMillis);
          }
        });
  }

  public void cleanup() {
    this.nodes.forEach(
        node -> {
          node.injector.getInstance(DatabaseEnvironment.class).stop();
          try {
            node.injector.getInstance(MessageCentral.class).close();
          } catch (IOException e) {
            e.printStackTrace();
          }
        });
  }

  public RadixNodeUri getUri(int nodeIndex) {
    return this.nodes.get(nodeIndex).uri;
  }

  public PeerManager peerManager(int nodeIndex) {
    return getInstance(nodeIndex, PeerManager.class);
  }

  public AddressBook addressBook(int nodeIndex) {
    return getInstance(nodeIndex, AddressBook.class);
  }

  public ProxyCertificateManager proxyCertManager(int nodeIndex) {
    return getInstance(nodeIndex, ProxyCertificateManager.class);
  }

  public MessageCentral messageCentral(int nodeIndex) {
    return getInstance(nodeIndex, MessageCentral.class);
  }

  public long counter(int nodeIndex, SystemCounters.CounterType counterType) {
    return getInstance(nodeIndex, SystemCounters.class).get(counterType);
  }

  public <T> T getInstance(int nodeIndex, Class<T> clazz) {
    return this.nodes.get(nodeIndex).injector.getInstance(clazz);
  }

  public <T> T getInstance(int nodeIndex, Key<T> key) {
    return this.nodes.get(nodeIndex).injector.getInstance(key);
  }

  public DeterministicNetwork getDeterministicNetwork() {
    return this.deterministicNetwork;
  }

  public TestNode getNode(int index) {
    return this.nodes.get(index);
  }
}<|MERGE_RESOLUTION|>--- conflicted
+++ resolved
@@ -140,13 +140,7 @@
   public static P2PTestNetworkRunner create(ImmutableList<NodeProps> nodes) throws Exception {
     final var network =
         new DeterministicNetwork(
-<<<<<<< HEAD
-            nodes.stream()
-                .map(node -> BFTNode.create(node.keyPair().getPublicKey()))
-                .collect(Collectors.toList()),
-=======
-            nodesKeys.stream().map(key -> BFTNode.create(key.getPublicKey())).toList(),
->>>>>>> 88f5ab27
+            nodes.stream().map(node -> BFTNode.create(node.keyPair().getPublicKey())).toList(),
             MessageSelector.firstSelector(),
             MessageMutator.nothing());
 
