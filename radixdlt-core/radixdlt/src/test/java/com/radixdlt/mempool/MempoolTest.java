/* Copyright 2021 Radix Publishing Ltd incorporated in Jersey (Channel Islands).
 *
 * Licensed under the Radix License, Version 1.0 (the "License"); you may not use this
 * file except in compliance with the License. You may obtain a copy of the License at:
 *
 * radixfoundation.org/licenses/LICENSE-v1
 *
 * The Licensor hereby grants permission for the Canonical version of the Work to be
 * published, distributed and used under or by reference to the Licensor’s trademark
 * Radix ® and use of any unregistered trade names, logos or get-up.
 *
 * The Licensor provides the Work (and each Contributor provides its Contributions) on an
 * "AS IS" BASIS, WITHOUT WARRANTIES OR CONDITIONS OF ANY KIND, either express or implied,
 * including, without limitation, any warranties or conditions of TITLE, NON-INFRINGEMENT,
 * MERCHANTABILITY, or FITNESS FOR A PARTICULAR PURPOSE.
 *
 * Whilst the Work is capable of being deployed, used and adopted (instantiated) to create
 * a distributed ledger it is your responsibility to test and validate the code, together
 * with all logic and performance of that code under all foreseeable scenarios.
 *
 * The Licensor does not make or purport to make and hereby excludes liability for all
 * and any representation, warranty or undertaking in any form whatsoever, whether express
 * or implied, to any entity or person, including any representation, warranty or
 * undertaking, as to the functionality security use, value or other characteristics of
 * any distributed ledger nor in respect the functioning or value of any tokens which may
 * be created stored or transferred using the Work. The Licensor does not warrant that the
 * Work or any use of the Work complies with any law or regulation in any territory where
 * it may be implemented or used or that it will be appropriate for any specific purpose.
 *
 * Neither the licensor nor any current or former employees, officers, directors, partners,
 * trustees, representatives, agents, advisors, contractors, or volunteers of the Licensor
 * shall be liable for any direct or indirect, special, incidental, consequential or other
 * losses of any kind, in tort, contract or otherwise (including but not limited to loss
 * of revenue, income or profits, or loss of use or data, or loss of reputation, or loss
 * of any economic or other opportunity of whatsoever nature or howsoever arising), arising
 * out of or in connection with (without limitation of any use, misuse, of any ledger system
 * or use made or its functionality or any performance or operation of any code or protocol
 * caused by bugs or programming or logic errors or otherwise);
 *
 * A. any offer, purchase, holding, use, sale, exchange or transmission of any
 * cryptographic keys, tokens or assets created, exchanged, stored or arising from any
 * interaction with the Work;
 *
 * B. any failure in a transmission or loss of any token or assets keys or other digital
 * artefacts due to errors in transmission;
 *
 * C. bugs, hacks, logic errors or faults in the Work or any communication;
 *
 * D. system software or apparatus including but not limited to losses caused by errors
 * in holding or transmitting tokens by any third-party;
 *
 * E. breaches or failure of security including hacker attacks, loss or disclosure of
 * password, loss of private key, unauthorised use or misuse of such passwords or keys;
 *
 * F. any losses including loss of anticipated savings or other benefits resulting from
 * use of the Work or any changes to the Work (however implemented).
 *
 * You are solely responsible for; testing, validating and evaluation of all operation
 * logic, functionality, security and appropriateness of using the Work for any commercial
 * or non-commercial purpose and for any reproduction or redistribution by You of the
 * Work. You assume all risks associated with Your use of the Work and the exercise of
 * permissions under this License.
 */

package com.radixdlt.mempool;

import static org.assertj.core.api.Assertions.assertThat;
import static org.mockito.Mockito.mock;
import static org.mockito.Mockito.when;

import com.google.inject.AbstractModule;
import com.google.inject.Guice;
import com.google.inject.Inject;
import com.google.inject.Injector;
import com.radixdlt.SingleNodeAndPeersDeterministicNetworkModule;
import com.radixdlt.application.system.scrypt.Syscall;
import com.radixdlt.application.tokens.Amount;
import com.radixdlt.atom.SubstateId;
import com.radixdlt.atom.TxLowLevelBuilder;
import com.radixdlt.atom.Txn;
import com.radixdlt.consensus.LedgerProof;
import com.radixdlt.consensus.bft.BFTNode;
import com.radixdlt.consensus.bft.Self;
import com.radixdlt.consensus.bft.View;
import com.radixdlt.counters.SystemCounters;
import com.radixdlt.counters.SystemCounters.CounterType;
import com.radixdlt.crypto.ECKeyPair;
import com.radixdlt.crypto.HashUtils;
import com.radixdlt.environment.deterministic.DeterministicProcessor;
import com.radixdlt.environment.deterministic.network.ControlledMessage;
import com.radixdlt.environment.deterministic.network.DeterministicNetwork;
import com.radixdlt.identifiers.REAddr;
import com.radixdlt.ledger.AccumulatorState;
import com.radixdlt.ledger.VerifiedTxnsAndProof;
import com.radixdlt.network.p2p.PeersView;
import com.radixdlt.statecomputer.RadixEngineStateComputer;
import com.radixdlt.statecomputer.checkpoint.Genesis;
import com.radixdlt.statecomputer.checkpoint.MockedGenesisModule;
import com.radixdlt.statecomputer.forks.CurrentForkView;
import com.radixdlt.statecomputer.forks.ForksModule;
import com.radixdlt.statecomputer.forks.MainnetForksModule;
import com.radixdlt.statecomputer.forks.RERulesConfig;
import com.radixdlt.statecomputer.forks.RadixEngineForksLatestOnlyModule;
import com.radixdlt.store.DatabaseLocation;
import com.radixdlt.utils.PrivateKeys;
import java.nio.charset.StandardCharsets;
import java.util.List;
import java.util.Set;
import org.junit.Ignore;
import org.junit.Rule;
import org.junit.Test;
import org.junit.rules.TemporaryFolder;

public class MempoolTest {
  private static final ECKeyPair VALIDATOR_KEY = PrivateKeys.ofNumeric(1);
  private static final int NUM_PEERS = 2;

  @Rule public TemporaryFolder folder = new TemporaryFolder();

  @Inject @Self private BFTNode self;
  @Inject @Genesis private VerifiedTxnsAndProof genesisTxns;
  @Inject private DeterministicProcessor processor;
  @Inject private DeterministicNetwork network;
  @Inject private RadixEngineStateComputer stateComputer;
  @Inject private SystemCounters systemCounters;
  @Inject private PeersView peersView;
  @Inject private CurrentForkView currentForkView;
  @Inject @MempoolRelayInitialDelay private long initialDelay;
  @Inject @MempoolRelayRepeatDelay private long repeatDelay;

  private Injector getInjector() {
    return Guice.createInjector(
        new RadixEngineForksLatestOnlyModule(
            RERulesConfig.testingDefault().removeSigsPerRoundLimit()),
        MempoolConfig.asModule(10, 10, 200, 500, 10),
        new ForksModule(),
        new MainnetForksModule(),
        new SingleNodeAndPeersDeterministicNetworkModule(VALIDATOR_KEY, NUM_PEERS),
        new MockedGenesisModule(
            Set.of(VALIDATOR_KEY.getPublicKey()), Amount.ofTokens(1000), Amount.ofTokens(100)),
        new AbstractModule() {
          @Override
          protected void configure() {
            bindConstant()
                .annotatedWith(DatabaseLocation.class)
                .to(folder.getRoot().getAbsolutePath());
          }
        });
  }

  private BFTNode getFirstPeer() {
    return peersView.peers().findFirst().get().bftNode();
  }

  private Txn createTxn(ECKeyPair keyPair, int numMutexes) throws Exception {
<<<<<<< HEAD
    TxLowLevelBuilder atomBuilder =
        TxLowLevelBuilder.newBuilder(
            currentForkView.currentForkConfig().engineRules().getSerialization());
=======
    var atomBuilder = TxLowLevelBuilder.newBuilder(rules.serialization());

>>>>>>> 82286bb1
    for (int i = 0; i < numMutexes; i++) {
      var symbol = "test" + (char) ('c' + i);
      var addr = REAddr.ofHashedKey(keyPair.getPublicKey(), symbol);
      atomBuilder
          .syscall(Syscall.READDR_CLAIM, symbol.getBytes(StandardCharsets.UTF_8))
          .virtualDown(
              SubstateId.ofSubstate(genesisTxns.getTxns().get(0).getId(), 0), addr.getBytes())
          .end();
    }
    var signature = keyPair.sign(atomBuilder.hashToSign());
    return atomBuilder.sig(signature).build();
  }

  private Txn createTxn(ECKeyPair keyPair) throws Exception {
    return createTxn(keyPair, 1);
  }

  @Test
  public void add_local_command_to_mempool() throws Exception {
    // Arrange
    getInjector().injectMembers(this);
    ECKeyPair keyPair = ECKeyPair.generateNew();
    var txn = createTxn(keyPair);

    // Act
    processor.handleMessage(self, MempoolAdd.create(txn), null);

    // Assert
    assertThat(systemCounters.get(CounterType.MEMPOOL_CURRENT_SIZE)).isEqualTo(1);
    // FIXME: Added hack which requires genesis to be sent as message so ignore this check for now
    // assertThat(network.allMessages())
    // .hasOnlyOneElementSatisfying(m ->
    // assertThat(m.message()).isInstanceOf(MempoolAddSuccess.class));
  }

  @Test
  public void add_remote_command_to_mempool() throws Exception {
    // Arrange
    getInjector().injectMembers(this);
    ECKeyPair keyPair = ECKeyPair.generateNew();
    var txn = createTxn(keyPair);

    // Act
    processor.handleMessage(getFirstPeer(), MempoolAdd.create(txn), null);

    // Assert
    assertThat(systemCounters.get(CounterType.MEMPOOL_CURRENT_SIZE)).isEqualTo(1);
    // FIXME: Added hack which requires genesis to be sent as message so ignore this check for now
    // assertThat(network.allMessages())
    // .hasOnlyOneElementSatisfying(m ->
    // assertThat(m.message()).isInstanceOf(MempoolAddSuccess.class));
  }

  @Test
  public void relay_successful_local_add() throws Exception {
    // Arrange
    getInjector().injectMembers(this);
    ECKeyPair keyPair = ECKeyPair.generateNew();
    var txn = createTxn(keyPair);

    // Act
    processor.handleMessage(self, MempoolAddSuccess.create(txn, null, null), null);

    // Assert
    assertThat(systemCounters.get(CounterType.MEMPOOL_RELAYS_SENT)).isEqualTo(NUM_PEERS);
  }

  @Test
  public void relay_successful_remote_add() throws Exception {
    // Arrange
    getInjector().injectMembers(this);
    ECKeyPair keyPair = ECKeyPair.generateNew();
    var txn = createTxn(keyPair);

    // Act
    processor.handleMessage(self, MempoolAddSuccess.create(txn, null, getFirstPeer()), null);

    // Assert
    assertThat(systemCounters.get(CounterType.MEMPOOL_RELAYS_SENT)).isEqualTo(NUM_PEERS - 1);
  }

  @Test
  public void add_same_command_to_mempool() throws Exception {
    // Arrange
    getInjector().injectMembers(this);
    ECKeyPair keyPair = ECKeyPair.generateNew();
    var txn = createTxn(keyPair);
    MempoolAdd mempoolAdd = MempoolAdd.create(txn);
    processor.handleMessage(getFirstPeer(), mempoolAdd, null);

    // Act
    processor.handleMessage(getFirstPeer(), mempoolAdd, null);

    // Assert
    assertThat(systemCounters.get(CounterType.MEMPOOL_CURRENT_SIZE)).isEqualTo(1);
  }

  @Test
  public void add_conflicting_commands_to_mempool() throws Exception {
    // Arrange
    getInjector().injectMembers(this);
    ECKeyPair keyPair = ECKeyPair.generateNew();
    var txn = createTxn(keyPair, 2);
    MempoolAdd mempoolAdd = MempoolAdd.create(txn);
    processor.handleMessage(getFirstPeer(), mempoolAdd, null);

    // Act
    var txn2 = createTxn(keyPair, 1);
    MempoolAdd mempoolAddSuccess2 = MempoolAdd.create(txn2);
    processor.handleMessage(getFirstPeer(), mempoolAddSuccess2, null);

    // Assert
    assertThat(systemCounters.get(CounterType.MEMPOOL_CURRENT_SIZE)).isEqualTo(2);
  }

  @Test
  public void add_bad_command_to_mempool() {
    // Arrange
    getInjector().injectMembers(this);
    final var txn = Txn.create(new byte[0]);

    // Act
    MempoolAdd mempoolAdd = MempoolAdd.create(txn);
    processor.handleMessage(getFirstPeer(), mempoolAdd, null);

    // Assert
    assertThat(systemCounters.get(CounterType.MEMPOOL_CURRENT_SIZE)).isZero();
  }

  @Test
  public void replay_command_to_mempool() throws Exception {
    // Arrange
    getInjector().injectMembers(this);
    ECKeyPair keyPair = ECKeyPair.generateNew();
    var txn = createTxn(keyPair);
    var proof = mock(LedgerProof.class);
    when(proof.getAccumulatorState())
        .thenReturn(new AccumulatorState(genesisTxns.getTxns().size() + 1, HashUtils.random256()));
    when(proof.getStateVersion()).thenReturn((long) genesisTxns.getTxns().size() + 1);
    when(proof.getView()).thenReturn(View.of(1));
    var commandsAndProof = VerifiedTxnsAndProof.create(List.of(txn), proof);
    stateComputer.commit(commandsAndProof, null);

    // Act
    MempoolAdd mempoolAdd = MempoolAdd.create(txn);
    processor.handleMessage(getFirstPeer(), mempoolAdd, null);

    // Assert
    assertThat(systemCounters.get(CounterType.MEMPOOL_CURRENT_SIZE)).isZero();
  }

  @Test
  public void mempool_removes_conflicts_on_commit() throws Exception {
    // Arrange
    getInjector().injectMembers(this);
    ECKeyPair keyPair = ECKeyPair.generateNew();
    var txn = createTxn(keyPair, 2);
    MempoolAdd mempoolAdd = MempoolAdd.create(txn);
    processor.handleMessage(getFirstPeer(), mempoolAdd, null);

    // Act
    var txn2 = createTxn(keyPair, 1);
    var proof = mock(LedgerProof.class);
    when(proof.getAccumulatorState())
        .thenReturn(new AccumulatorState(genesisTxns.getTxns().size() + 1, HashUtils.random256()));
    when(proof.getStateVersion()).thenReturn((long) genesisTxns.getTxns().size() + 1);
    when(proof.getView()).thenReturn(View.of(1));
    var commandsAndProof = VerifiedTxnsAndProof.create(List.of(txn2), proof);
    stateComputer.commit(commandsAndProof, null);

    // Assert
    assertThat(systemCounters.get(CounterType.MEMPOOL_CURRENT_SIZE)).isZero();
  }

  @Test
  public void mempool_removes_multiple_conflicts_on_commit() throws Exception {
    // Arrange
    getInjector().injectMembers(this);
    ECKeyPair keyPair = ECKeyPair.generateNew();
    var txn = createTxn(keyPair, 2);
    MempoolAdd mempoolAdd = MempoolAdd.create(txn);
    processor.handleMessage(getFirstPeer(), mempoolAdd, null);
    var txn2 = createTxn(keyPair, 3);
    processor.handleMessage(getFirstPeer(), MempoolAdd.create(txn2), null);

    // Act
    var txn3 = createTxn(keyPair, 1);
    var proof = mock(LedgerProof.class);
    when(proof.getAccumulatorState())
        .thenReturn(new AccumulatorState(genesisTxns.getTxns().size() + 1, HashUtils.random256()));
    when(proof.getStateVersion()).thenReturn((long) genesisTxns.getTxns().size() + 1);
    when(proof.getView()).thenReturn(View.of(1));
    var commandsAndProof = VerifiedTxnsAndProof.create(List.of(txn3), proof);
    stateComputer.commit(commandsAndProof, null);

    // Assert
    assertThat(systemCounters.get(CounterType.MEMPOOL_CURRENT_SIZE)).isZero();
  }

  @Test
  @Ignore("Added hack which requires genesis to be sent as message. Reenable when fixed.")
  public void mempool_should_relay_commands_respecting_delay_config_params() throws Exception {
    // Arrange
    getInjector().injectMembers(this);
    final var keyPair = ECKeyPair.generateNew();
    final var txn = createTxn(keyPair);
    final var mempoolAdd = MempoolAdd.create(txn);
    processor.handleMessage(self, mempoolAdd, null);
    assertThat(systemCounters.get(CounterType.MEMPOOL_CURRENT_SIZE)).isEqualTo(1);

    assertThat(network.allMessages())
        .hasOnlyOneElementSatisfying(
            m -> assertThat(m.message()).isInstanceOf(MempoolAddSuccess.class));
    network.dropMessages(msg -> msg.message() instanceof MempoolAddSuccess);

    // should not relay immediately
    processor.handleMessage(self, MempoolRelayTrigger.create(), null);
    assertThat(network.allMessages()).isEmpty();

    // should relay after initial delay
    Thread.sleep(initialDelay);
    processor.handleMessage(self, MempoolRelayTrigger.create(), null);
    assertThat(network.allMessages())
        .extracting(ControlledMessage::message)
        .hasOnlyElementsOfType(MempoolAdd.class);
    network.dropMessages(msg -> msg.message() instanceof MempoolAdd);

    // should not relay again immediately
    processor.handleMessage(self, MempoolRelayTrigger.create(), null);
    assertThat(network.allMessages()).isEmpty();

    // should relay after repeat delay
    Thread.sleep(repeatDelay);
    processor.handleMessage(self, MempoolRelayTrigger.create(), null);
    assertThat(network.allMessages())
        .extracting(ControlledMessage::message)
        .hasOnlyElementsOfType(MempoolAdd.class);
  }
}<|MERGE_RESOLUTION|>--- conflicted
+++ resolved
@@ -153,14 +153,9 @@
   }
 
   private Txn createTxn(ECKeyPair keyPair, int numMutexes) throws Exception {
-<<<<<<< HEAD
-    TxLowLevelBuilder atomBuilder =
+    final var atomBuilder =
         TxLowLevelBuilder.newBuilder(
-            currentForkView.currentForkConfig().engineRules().getSerialization());
-=======
-    var atomBuilder = TxLowLevelBuilder.newBuilder(rules.serialization());
-
->>>>>>> 82286bb1
+            currentForkView.currentForkConfig().engineRules().serialization());
     for (int i = 0; i < numMutexes; i++) {
       var symbol = "test" + (char) ('c' + i);
       var addr = REAddr.ofHashedKey(keyPair.getPublicKey(), symbol);
