/* Copyright 2021 Radix Publishing Ltd incorporated in Jersey (Channel Islands).
 *
 * Licensed under the Radix License, Version 1.0 (the "License"); you may not use this
 * file except in compliance with the License. You may obtain a copy of the License at:
 *
 * radixfoundation.org/licenses/LICENSE-v1
 *
 * The Licensor hereby grants permission for the Canonical version of the Work to be
 * published, distributed and used under or by reference to the Licensor’s trademark
 * Radix ® and use of any unregistered trade names, logos or get-up.
 *
 * The Licensor provides the Work (and each Contributor provides its Contributions) on an
 * "AS IS" BASIS, WITHOUT WARRANTIES OR CONDITIONS OF ANY KIND, either express or implied,
 * including, without limitation, any warranties or conditions of TITLE, NON-INFRINGEMENT,
 * MERCHANTABILITY, or FITNESS FOR A PARTICULAR PURPOSE.
 *
 * Whilst the Work is capable of being deployed, used and adopted (instantiated) to create
 * a distributed ledger it is your responsibility to test and validate the code, together
 * with all logic and performance of that code under all foreseeable scenarios.
 *
 * The Licensor does not make or purport to make and hereby excludes liability for all
 * and any representation, warranty or undertaking in any form whatsoever, whether express
 * or implied, to any entity or person, including any representation, warranty or
 * undertaking, as to the functionality security use, value or other characteristics of
 * any distributed ledger nor in respect the functioning or value of any tokens which may
 * be created stored or transferred using the Work. The Licensor does not warrant that the
 * Work or any use of the Work complies with any law or regulation in any territory where
 * it may be implemented or used or that it will be appropriate for any specific purpose.
 *
 * Neither the licensor nor any current or former employees, officers, directors, partners,
 * trustees, representatives, agents, advisors, contractors, or volunteers of the Licensor
 * shall be liable for any direct or indirect, special, incidental, consequential or other
 * losses of any kind, in tort, contract or otherwise (including but not limited to loss
 * of revenue, income or profits, or loss of use or data, or loss of reputation, or loss
 * of any economic or other opportunity of whatsoever nature or howsoever arising), arising
 * out of or in connection with (without limitation of any use, misuse, of any ledger system
 * or use made or its functionality or any performance or operation of any code or protocol
 * caused by bugs or programming or logic errors or otherwise);
 *
 * A. any offer, purchase, holding, use, sale, exchange or transmission of any
 * cryptographic keys, tokens or assets created, exchanged, stored or arising from any
 * interaction with the Work;
 *
 * B. any failure in a transmission or loss of any token or assets keys or other digital
 * artefacts due to errors in transmission;
 *
 * C. bugs, hacks, logic errors or faults in the Work or any communication;
 *
 * D. system software or apparatus including but not limited to losses caused by errors
 * in holding or transmitting tokens by any third-party;
 *
 * E. breaches or failure of security including hacker attacks, loss or disclosure of
 * password, loss of private key, unauthorised use or misuse of such passwords or keys;
 *
 * F. any losses including loss of anticipated savings or other benefits resulting from
 * use of the Work or any changes to the Work (however implemented).
 *
 * You are solely responsible for; testing, validating and evaluation of all operation
 * logic, functionality, security and appropriateness of using the Work for any commercial
 * or non-commercial purpose and for any reproduction or redistribution by You of the
 * Work. You assume all risks associated with Your use of the Work and the exercise of
 * permissions under this License.
 */

package com.radixdlt.harness.simulation.application;

import com.google.inject.Inject;
import com.radixdlt.application.system.scrypt.Syscall;
import com.radixdlt.atom.SubstateId;
import com.radixdlt.atom.TxBuilder;
import com.radixdlt.atom.Txn;
import com.radixdlt.crypto.ECKeyPair;
import com.radixdlt.engine.parser.REParser;
import com.radixdlt.identifiers.REAddr;
import com.radixdlt.statecomputer.checkpoint.Genesis;
import com.radixdlt.statecomputer.forks.CurrentForkView;
import java.nio.charset.StandardCharsets;

/**
 * Generates a new unique rri consumer command. Because new addresses are used on every call, the
 * command should never fail when executed on a radix engine.
 */
public class RadixEngineUniqueGenerator implements TxnGenerator {
  @Inject private REParser parser;

  @Inject private CurrentForkView currentForkView;

  @Inject @Genesis private Txn genesis;

  @Override
  public Txn nextTxn() {
    var keyPair = ECKeyPair.generateNew();
    var addr = REAddr.ofHashedKey(keyPair.getPublicKey(), "smthng");
    var builder =
<<<<<<< HEAD
        TxBuilder.newBuilder(
                parser.getSubstateDeserialization(),
                currentForkView.currentForkConfig().engineRules().getSerialization())
=======
        TxBuilder.newBuilder(parser.getSubstateDeserialization(), rules.serialization(), 255)
>>>>>>> 82286bb1
            .toLowLevelBuilder()
            .syscall(Syscall.READDR_CLAIM, "smthng".getBytes(StandardCharsets.UTF_8))
            .virtualDown(SubstateId.ofSubstate(genesis.getId(), 0), addr.getBytes())
            .end();
    var sig = keyPair.sign(builder.hashToSign());
    return builder.sig(sig).build();
  }
}<|MERGE_RESOLUTION|>--- conflicted
+++ resolved
@@ -92,13 +92,10 @@
     var keyPair = ECKeyPair.generateNew();
     var addr = REAddr.ofHashedKey(keyPair.getPublicKey(), "smthng");
     var builder =
-<<<<<<< HEAD
         TxBuilder.newBuilder(
                 parser.getSubstateDeserialization(),
-                currentForkView.currentForkConfig().engineRules().getSerialization())
-=======
-        TxBuilder.newBuilder(parser.getSubstateDeserialization(), rules.serialization(), 255)
->>>>>>> 82286bb1
+                currentForkView.currentForkConfig().engineRules().serialization(),
+                255)
             .toLowLevelBuilder()
             .syscall(Syscall.READDR_CLAIM, "smthng".getBytes(StandardCharsets.UTF_8))
             .virtualDown(SubstateId.ofSubstate(genesis.getId(), 0), addr.getBytes())
