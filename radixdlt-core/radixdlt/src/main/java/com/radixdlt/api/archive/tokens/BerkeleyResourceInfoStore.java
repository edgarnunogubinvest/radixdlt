--- conflicted
+++ resolved
@@ -184,11 +184,7 @@
 				var supply = new BigInteger(accountingJson.getString("currentSupply"), 10);
 				var change = e.getValue();
 				var newSupply = supply.add(change);
-<<<<<<< HEAD
-				accountingJson.put("currentSupply", newSupply);
-=======
-				json.put("currentSupply", newSupply.toString());
->>>>>>> 00ecf359
+				accountingJson.put("currentSupply", newSupply.toString());
 				if (change.signum() > 0) {
 					var minted = new BigInteger(accountingJson.getString("totalMinted"), 10);
 					var newMinted = minted.add(change);
