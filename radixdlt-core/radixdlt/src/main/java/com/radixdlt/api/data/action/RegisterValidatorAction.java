/*
 * (C) Copyright 2021 Radix DLT Ltd
 *
 * Radix DLT Ltd licenses this file to you under the Apache License,
 * Version 2.0 (the "License"); you may not use this file except in
 * compliance with the License.  You may obtain a copy of the
 * License at
 *
 *  http://www.apache.org/licenses/LICENSE-2.0
 *
 * Unless required by applicable law or agreed to in writing,
 * software distributed under the License is distributed on an
 * "AS IS" BASIS, WITHOUT WARRANTIES OR CONDITIONS OF ANY KIND,
 * either express or implied.  See the License for the specific
 * language governing permissions and limitations under the License.
 */

package com.radixdlt.api.data.action;

import com.google.common.hash.HashCode;
import com.radixdlt.atom.TxAction;
import com.radixdlt.atom.actions.RegisterValidator;
import com.radixdlt.crypto.ECPublicKey;

import java.util.Optional;
import java.util.stream.Stream;

class RegisterValidatorAction implements TransactionAction {
	private final ECPublicKey validatorKey;
<<<<<<< HEAD
	private final String name;
	private final String url;
	private final Optional<HashCode> forkVoteHash;

	RegisterValidatorAction(ECPublicKey validatorKey, String name, String url, Optional<HashCode> forkVoteHash) {
		this.validatorKey = validatorKey;
		this.name = name;
		this.url = url;
		this.forkVoteHash = forkVoteHash;
=======

	RegisterValidatorAction(ECPublicKey validatorKey) {
		this.validatorKey = validatorKey;
>>>>>>> d51e4921
	}

	@Override
	public Stream<TxAction> toAction() {
<<<<<<< HEAD
		return Stream.of(new RegisterValidator(validatorKey, name, url, forkVoteHash));
=======
		return Stream.of(new RegisterValidator(validatorKey));
>>>>>>> d51e4921
	}
}<|MERGE_RESOLUTION|>--- conflicted
+++ resolved
@@ -27,29 +27,15 @@
 
 class RegisterValidatorAction implements TransactionAction {
 	private final ECPublicKey validatorKey;
-<<<<<<< HEAD
-	private final String name;
-	private final String url;
 	private final Optional<HashCode> forkVoteHash;
 
-	RegisterValidatorAction(ECPublicKey validatorKey, String name, String url, Optional<HashCode> forkVoteHash) {
+	RegisterValidatorAction(ECPublicKey validatorKey, Optional<HashCode> forkVoteHash) {
 		this.validatorKey = validatorKey;
-		this.name = name;
-		this.url = url;
 		this.forkVoteHash = forkVoteHash;
-=======
-
-	RegisterValidatorAction(ECPublicKey validatorKey) {
-		this.validatorKey = validatorKey;
->>>>>>> d51e4921
 	}
 
 	@Override
 	public Stream<TxAction> toAction() {
-<<<<<<< HEAD
-		return Stream.of(new RegisterValidator(validatorKey, name, url, forkVoteHash));
-=======
-		return Stream.of(new RegisterValidator(validatorKey));
->>>>>>> d51e4921
+		return Stream.of(new RegisterValidator(validatorKey, forkVoteHash));
 	}
-}+}
