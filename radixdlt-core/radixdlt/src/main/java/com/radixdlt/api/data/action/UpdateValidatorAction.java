--- conflicted
+++ resolved
@@ -40,10 +40,6 @@
 
 	@Override
 	public Stream<TxAction> toAction() {
-<<<<<<< HEAD
-		return Stream.of(new UpdateValidator(validatorKey, name, url, forkVoteHash));
-=======
-		return Stream.of(new UpdateValidatorMetadata(validatorKey, name, url));
->>>>>>> d51e4921
+		return Stream.of(new UpdateValidatorMetadata(validatorKey, name, url, forkVoteHash));
 	}
-}+}
