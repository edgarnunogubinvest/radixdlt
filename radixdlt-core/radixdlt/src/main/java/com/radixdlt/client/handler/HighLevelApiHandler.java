/*
 * (C) Copyright 2021 Radix DLT Ltd
 *
 * Radix DLT Ltd licenses this file to you under the Apache License,
 * Version 2.0 (the "License"); you may not use this file except in
 * compliance with the License.  You may obtain a copy of the
 * License at
 *
 *  http://www.apache.org/licenses/LICENSE-2.0
 *
 * Unless required by applicable law or agreed to in writing,
 * software distributed under the License is distributed on an
 * "AS IS" BASIS, WITHOUT WARRANTIES OR CONDITIONS OF ANY KIND,
 * either express or implied.  See the License for the specific
 * language governing permissions and limitations under the License.
 */

package com.radixdlt.client.handler;

import com.radixdlt.constraintmachine.ConstraintMachine;
import org.bouncycastle.util.encoders.Hex;
import org.json.JSONObject;
import org.radix.api.jsonrpc.JsonRpcUtil;
import org.radix.api.jsonrpc.JsonRpcUtil.RpcError;

import com.google.inject.Inject;
import com.radixdlt.client.api.TxHistoryEntry;
import com.radixdlt.client.service.HighLevelApiService;
import com.radixdlt.client.service.SubmissionService;
import com.radixdlt.client.service.TransactionStatusService;
import com.radixdlt.client.store.TokenBalance;
import com.radixdlt.crypto.ECDSASignature;
import com.radixdlt.crypto.ECKeyUtils;
import com.radixdlt.crypto.ECPublicKey;
import com.radixdlt.identifiers.AID;
import com.radixdlt.identifiers.Rri;
import com.radixdlt.identifiers.RadixAddress;
import com.radixdlt.utils.functional.Failure;
import com.radixdlt.utils.functional.Result;

import java.time.Instant;
import java.util.Optional;
import java.util.Set;

import static org.radix.api.jsonrpc.JsonRpcUtil.errorResponse;
import static org.radix.api.jsonrpc.JsonRpcUtil.fromList;
import static org.radix.api.jsonrpc.JsonRpcUtil.jsonObject;
import static org.radix.api.jsonrpc.JsonRpcUtil.response;
import static org.radix.api.jsonrpc.JsonRpcUtil.safeInteger;
import static org.radix.api.jsonrpc.JsonRpcUtil.safeString;
import static org.radix.api.jsonrpc.JsonRpcUtil.withRequiredArrayParameter;
import static org.radix.api.jsonrpc.JsonRpcUtil.withRequiredParameters;
import static org.radix.api.jsonrpc.JsonRpcUtil.withRequiredStringParameter;

import static com.radixdlt.utils.functional.Optionals.allOf;

public class HighLevelApiHandler {
	private final HighLevelApiService highLevelApiService;
	private final TransactionStatusService transactionStatusService;
	private final SubmissionService submissionService;

	@Inject
	public HighLevelApiHandler(
		HighLevelApiService highLevelApiService,
		TransactionStatusService transactionStatusService,
		SubmissionService submissionService
	) {
		this.highLevelApiService = highLevelApiService;
		this.transactionStatusService = transactionStatusService;
		this.submissionService = submissionService;
	}

	public JSONObject handleUniverseMagic(JSONObject request) {
		return response(request, jsonObject().put("networkId", highLevelApiService.getUniverseMagic()));
	}

	public JSONObject handleNativeToken(JSONObject request) {
		return highLevelApiService.getNativeTokenDescription()
			.fold(
				failure -> toErrorResponse(request, failure),
				description -> response(request, description.asJson((byte) highLevelApiService.getUniverseMagic()))
			);
	}

	public JSONObject handleTokenInfo(JSONObject request) {
		return withRequiredStringParameter(
			request, "resourceIdentifier",
<<<<<<< HEAD
			(params, tokenId) -> Rri.fromString(tokenId)
=======
			(params, tokenId) -> RRI.fromSpecString(tokenId)
>>>>>>> 9daaddc2
				.flatMap(highLevelApiService::getTokenDescription)
				.fold(
					failure -> toErrorResponse(request, failure),
					description -> response(request, description.asJson((byte) highLevelApiService.getUniverseMagic()))
				)
		);
	}

	public JSONObject handleTokenBalances(JSONObject request) {
		return withRequiredStringParameter(
			request, "address",
			(params, address) -> RadixAddress.fromString(address)
				.fold(
					failure -> toErrorResponse(request, failure),
					radixAddress -> response(request, formatTokenBalances(request, radixAddress))
				)
		);
	}

	public JSONObject handleTransactionStatus(JSONObject request) {
		return withRequiredStringParameter(request, "txID", (params, idString) ->
			AID.fromString(idString)
				.map(txId -> response(request, formatTransactionStatus(txId)))
				.orElseGet(() -> errorResponse(request, RpcError.INVALID_PARAMS, "Unable to recognize transaction ID")));
	}

	public JSONObject handleLookupTransaction(JSONObject request) {
		return withRequiredStringParameter(request, "txID", (params, idString) ->
			AID.fromString(idString)
				.map(txId -> respondWithTransactionLookupResult(request, txId))
				.orElseGet(() -> errorResponse(request, RpcError.INVALID_PARAMS, "Unable to recognize transaction ID")));
	}

	public JSONObject handleBuildTransaction(JSONObject request) {
		return withRequiredArrayParameter(request, "actions", (params, actions) ->
			ActionParser.parse(actions)
				.flatMap(steps -> submissionService.prepareTransaction(steps, safeString(params, "message")))
				.fold(
					failure -> toErrorResponse(request, failure),
					value -> response(request, value.asJson())
				)
		);
	}

	public JSONObject handleTransactionHistory(JSONObject request) {
		return withRequiredParameters(
			request,
			Set.of("address", "size"),
			params -> respondWithTransactionHistory(params, request)
		);
	}

	public JSONObject handleFinalizeTransaction(JSONObject request) {
		return withRequiredParameters(
			request,
			Set.of("transaction", "signatureDER", "publicKeyOfSigner"),
			params -> respondFinalizationResult(params, request)
		);
	}

	public JSONObject handleSubmitTransaction(JSONObject request) {
		return withRequiredParameters(
			request,
			Set.of("transaction", "signatureDER", "publicKeyOfSigner", "txID"),
			params -> respondSubmissionResult(params, request)
		);
	}

	private JSONObject formatTransactionStatus(AID txId) {
		return transactionStatusService.getTransactionStatus(txId)
			.asJson(jsonObject().put("txID", txId));
	}

	private JSONObject respondWithTransactionLookupResult(JSONObject request, AID txId) {
		return highLevelApiService.getTransaction(txId)
			.fold(
				failure -> errorResponse(request, RpcError.INVALID_PARAMS, failure.message()),
				value -> response(request, value.asJson())
			);
	}

	private JSONObject respondWithTransactionHistory(JSONObject params, JSONObject request) {
		//TODO: switch to Result
		return allOf(Optional.of(request), parseAddress(params), parseSize(params))
			.map(this::formatTransactionHistory)
			.orElseGet(() -> errorResponse(request, RpcError.INVALID_PARAMS, "One or more required parameters missing"));
	}

	private JSONObject formatTransactionHistory(JSONObject request, RadixAddress address, int size) {
		return highLevelApiService
			.getTransactionHistory(address, size, parseCursor(request))
			.fold(
				failure -> errorResponse(request, RpcError.SERVER_ERROR, failure.message()),
				tuple -> tuple.map((cursor, transactions) -> response(request, jsonObject()
					.put("cursor", cursor.map(HighLevelApiHandler::asCursor).orElse(""))
					.put("transactions", fromList(transactions, TxHistoryEntry::asJson))))
			);
	}

	private JSONObject respondFinalizationResult(JSONObject params, JSONObject request) {
		return Result.allOf(parseBlob(params), parseSignatureDer(params), parsePublicKey(params))
			.flatMap((blob, signature, publicKey) ->
						 toRecoverable(blob, signature, publicKey)
							 .flatMap(recoverable -> submissionService.calculateTxId(blob, recoverable)))
			.fold(
				failure -> errorResponse(request, RpcError.INVALID_PARAMS, failure.message()),
				txId -> response(request, jsonObject().put("txID", txId.toString()))
			);
	}

	private JSONObject respondSubmissionResult(JSONObject params, JSONObject request) {
		return Result.allOf(parseBlob(params), parseSignatureDer(params), parsePublicKey(params), parseTxId(params))
			.flatMap((blob, signature, publicKey, txId) ->
						 toRecoverable(blob, signature, publicKey)
							 .flatMap(recoverable -> submissionService.submitTx(blob, recoverable, txId)))
			.fold(
				failure -> errorResponse(request, RpcError.INVALID_PARAMS, failure.message()),
				txId -> response(request, jsonObject().put("txID", txId.toString()))
			);
	}

	private Result<ECDSASignature> toRecoverable(byte[] blob, ECDSASignature signature, ECPublicKey publicKey) {
		return ECKeyUtils.toRecoverable(signature, ConstraintMachine.computeHashToSignFromBytes(blob).asBytes(), publicKey);
	}

	private Result<byte[]> parseBlob(JSONObject request) {
		try {
			var blob = Hex.decodeStrict(request.getJSONObject("transaction").getString("blob"));

			return Result.ok(blob);
		} catch (Exception e) {
			return Result.fail(e.getMessage());
		}
	}

	private Result<ECDSASignature> parseSignatureDer(JSONObject request) {
		try {
			var signature = Hex.decodeStrict(request.getString("signatureDER"));

			return Result.ok(ECDSASignature.decodeFromDER(signature));
		} catch (Exception e) {
			return Result.fail(e.getMessage());
		}
	}

	private Result<ECPublicKey> parsePublicKey(JSONObject request) {
		try {
			var pubKeyBytes = Hex.decodeStrict(request.getString("publicKeyOfSigner"));

			return Result.ok(ECPublicKey.fromBytes(pubKeyBytes));
		} catch (Exception e) {
			return Result.fail(e.getMessage());
		}
	}

	private Result<AID> parseTxId(JSONObject request) {
		try {
			return AID.fromBytes(Hex.decodeStrict(request.getString("txID")));
		} catch (Exception e) {
			return Result.fail(e.getMessage());
		}
	}

	private static String asCursor(Instant instant) {
		return "" + instant.getEpochSecond() + ":" + instant.getNano();
	}

	private static Optional<Instant> parseCursor(JSONObject request) {
		var params = JsonRpcUtil.params(request);

		return !params.has("cursor")
			   ? Optional.empty()
			   : Optional.of(params.getString("cursor")).flatMap(HighLevelApiHandler::instantFromString);
	}

	private static Optional<Instant> instantFromString(String source) {
		return Optional.of(source.split(":"))
			.filter(v -> v.length == 2)
			.flatMap(HighLevelApiHandler::parseInstant);
	}

	private static Optional<Instant> parseInstant(String[] pair) {
		return allOf(parseLong(pair[0]).filter(v -> v > 0), parseInt(pair[1]).filter(v -> v > 0))
			.map(Instant::ofEpochSecond);
	}

	private static Optional<Long> parseLong(String input) {
		try {
			return Optional.of(Long.parseLong(input));
		} catch (NumberFormatException e) {
			return Optional.empty();
		}
	}

	private static Optional<Integer> parseInt(String input) {
		try {
			return Optional.of(Integer.parseInt(input));
		} catch (NumberFormatException e) {
			return Optional.empty();
		}
	}

	private static Optional<Integer> parseSize(JSONObject params) {
		return safeInteger(params, "size").filter(value -> value > 0);
	}

	private static Optional<RadixAddress> parseAddress(JSONObject params) {
		return RadixAddress.fromString(params.getString("address")).toOptional();
	}

	private JSONObject formatTokenBalances(JSONObject request, RadixAddress radixAddress) {
		return highLevelApiService.getTokenBalances(radixAddress)
			.fold(
				failure -> toErrorResponse(request, failure),
				list -> jsonObject()
					.put("owner", radixAddress.toString())
					.put("tokenBalances", fromList(list, TokenBalance::asJson))
			);
	}

	private JSONObject toErrorResponse(JSONObject request, Failure failure) {
		return errorResponse(request, RpcError.INVALID_PARAMS, failure.message());
	}
}<|MERGE_RESOLUTION|>--- conflicted
+++ resolved
@@ -85,11 +85,7 @@
 	public JSONObject handleTokenInfo(JSONObject request) {
 		return withRequiredStringParameter(
 			request, "resourceIdentifier",
-<<<<<<< HEAD
-			(params, tokenId) -> Rri.fromString(tokenId)
-=======
-			(params, tokenId) -> RRI.fromSpecString(tokenId)
->>>>>>> 9daaddc2
+			(params, tokenId) -> Rri.fromSpecString(tokenId)
 				.flatMap(highLevelApiService::getTokenDescription)
 				.fold(
 					failure -> toErrorResponse(request, failure),
