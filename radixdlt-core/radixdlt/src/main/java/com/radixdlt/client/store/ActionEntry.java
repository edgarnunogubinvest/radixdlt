/*
 * (C) Copyright 2021 Radix DLT Ltd
 *
 * Radix DLT Ltd licenses this file to you under the Apache License,
 * Version 2.0 (the "License"); you may not use this file except in
 * compliance with the License.  You may obtain a copy of the
 * License at
 *
 *  http://www.apache.org/licenses/LICENSE-2.0
 *
 * Unless required by applicable law or agreed to in writing,
 * software distributed under the License is distributed on an
 * "AS IS" BASIS, WITHOUT WARRANTIES OR CONDITIONS OF ANY KIND,
 * either express or implied.  See the License for the specific
 * language governing permissions and limitations under the License.
 */

package com.radixdlt.client.store;

import com.radixdlt.atom.actions.StakeTokens;
import com.radixdlt.atom.actions.UnstakeTokens;
import com.radixdlt.client.AccountAddress;
import com.radixdlt.client.ValidatorAddress;
import org.json.JSONObject;

import com.radixdlt.atom.actions.BurnToken;
import com.radixdlt.atom.actions.TransferToken;
import com.radixdlt.client.api.ActionType;
import com.radixdlt.identifiers.REAddr;
import com.radixdlt.utils.UInt256;

import static org.radix.api.jsonrpc.JsonRpcUtil.jsonObject;

import static java.util.Objects.requireNonNull;

public class ActionEntry {
	private static final JSONObject JSON_TYPE_OTHER = jsonObject().put("type", "Other");

	private final ActionType type;

	private final String from;
	private final String to;
	private final UInt256 amount;
	private final REAddr rri;

	private ActionEntry(ActionType type, String from, String to, UInt256 amount, REAddr rri) {
		this.type = type;
		this.from = from;
		this.to = to;
		this.amount = amount;
		this.rri = rri;
	}

	private static ActionEntry create(ActionType type, String from, String to, UInt256 amount, REAddr rri) {
		requireNonNull(type);
		return new ActionEntry(type, from, to, amount, rri);
	}

<<<<<<< HEAD
	public static ActionEntry transfer(TransferToken transferToken) {
		return create(
			ActionType.TRANSFER,
			AccountAddress.of(transferToken.from()),
			AccountAddress.of(transferToken.to()),
			transferToken.amount(),
			transferToken.rri()
		);
	}

	public static ActionEntry burn(BurnToken burnToken) {
		return create(ActionType.BURN, AccountAddress.of(burnToken.from()), null, burnToken.amount(), burnToken.rri());
=======
	public static ActionEntry transfer(RadixAddress user, TransferToken transferToken) {
		return create(ActionType.TRANSFER, user.toString(), transferToken.to().toString(), transferToken.amount(), transferToken.addr());
	}

	public static ActionEntry burn(RadixAddress user, BurnToken burnToken) {
		return create(ActionType.BURN, user.toString(), null, burnToken.amount(), burnToken.addr());
>>>>>>> 4ee051e7
	}

	public static ActionEntry stake(StakeTokens stakeToken) {
		return create(
			ActionType.STAKE,
			AccountAddress.of(stakeToken.from()),
			ValidatorAddress.of(stakeToken.to()),
			stakeToken.amount(),
			REAddr.ofNativeToken()
		);
	}

	public static ActionEntry unstake(UnstakeTokens unstakeToken) {
		return create(
			ActionType.UNSTAKE,
			ValidatorAddress.of(unstakeToken.from()),
			AccountAddress.of(unstakeToken.accountAddr()),
			unstakeToken.amount(),
			REAddr.ofNativeToken()
		);
	}

	public static ActionEntry unknown() {
		return new ActionEntry(ActionType.UNKNOWN, null, null, null, null);
	}

	public ActionType getType() {
		return type;
	}

	public UInt256 getAmount() {
		return amount;
	}

	public String getFrom() {
		return from;
	}

	public String getTo() {
		return to;
	}

	public String toString() {
		return asJson().toString(2);
	}

	public JSONObject asJson() {
		var json = jsonObject()
			.put("type", type.toString())
			.put("from", from)
			.put("amount", amount);

		switch (type) {
			case TRANSFER:
				return json.put("to", to).put("rri", rri.toString());

			case UNSTAKE:
			case STAKE:
				return json.put("validator", to);

			default:
				return JSON_TYPE_OTHER;
		}
	}
}<|MERGE_RESOLUTION|>--- conflicted
+++ resolved
@@ -56,27 +56,18 @@
 		return new ActionEntry(type, from, to, amount, rri);
 	}
 
-<<<<<<< HEAD
 	public static ActionEntry transfer(TransferToken transferToken) {
 		return create(
 			ActionType.TRANSFER,
 			AccountAddress.of(transferToken.from()),
 			AccountAddress.of(transferToken.to()),
 			transferToken.amount(),
-			transferToken.rri()
+			transferToken.addr()
 		);
 	}
 
 	public static ActionEntry burn(BurnToken burnToken) {
-		return create(ActionType.BURN, AccountAddress.of(burnToken.from()), null, burnToken.amount(), burnToken.rri());
-=======
-	public static ActionEntry transfer(RadixAddress user, TransferToken transferToken) {
-		return create(ActionType.TRANSFER, user.toString(), transferToken.to().toString(), transferToken.amount(), transferToken.addr());
-	}
-
-	public static ActionEntry burn(RadixAddress user, BurnToken burnToken) {
-		return create(ActionType.BURN, user.toString(), null, burnToken.amount(), burnToken.addr());
->>>>>>> 4ee051e7
+		return create(ActionType.BURN, AccountAddress.of(burnToken.from()), null, burnToken.amount(), burnToken.addr());
 	}
 
 	public static ActionEntry stake(StakeTokens stakeToken) {
