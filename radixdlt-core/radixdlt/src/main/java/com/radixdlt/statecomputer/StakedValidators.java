/*
 * (C) Copyright 2021 Radix DLT Ltd
 *
 * Radix DLT Ltd licenses this file to you under the Apache License,
 * Version 2.0 (the "License"); you may not use this file except in
 * compliance with the License.  You may obtain a copy of the
 * License at
 *
 *  http://www.apache.org/licenses/LICENSE-2.0
 *
 * Unless required by applicable law or agreed to in writing,
 * software distributed under the License is distributed on an
 * "AS IS" BASIS, WITHOUT WARRANTIES OR CONDITIONS OF ANY KIND,
 * either express or implied.  See the License for the specific
 * language governing permissions and limitations under the License.
 */

package com.radixdlt.statecomputer;

import com.google.common.collect.ImmutableMap;
import com.google.common.collect.ImmutableSet;
import com.google.common.collect.Maps;
import com.google.common.hash.HashCode;
import com.radixdlt.application.validators.state.ValidatorMetaData;
import com.radixdlt.consensus.bft.BFTNode;
import com.radixdlt.consensus.bft.BFTValidator;
import com.radixdlt.consensus.bft.BFTValidatorSet;
import com.radixdlt.crypto.ECPublicKey;
import com.radixdlt.identifiers.REAddr;
import com.radixdlt.utils.KeyComparator;
import com.radixdlt.utils.UInt256;

import java.util.Comparator;
import java.util.List;
import java.util.Map;
import java.util.Objects;
import java.util.Optional;
import java.util.Set;
import java.util.function.Function;
import java.util.stream.Collectors;

import static com.radixdlt.utils.functional.FunctionalUtils.removeKey;
import static com.radixdlt.utils.functional.FunctionalUtils.replaceEntry;

import static java.util.Optional.ofNullable;
import static java.util.function.Predicate.not;

/**
 * Wrapper class for registered validators
 */
public final class StakedValidators {
	private final Map<ECPublicKey, ValidatorMetaData> metadata;
	private final Map<ECPublicKey, UInt256> stake;
	private final Map<ECPublicKey, REAddr> owners;
	private final Map<ECPublicKey, Boolean> delegationFlags;
	private final Set<ECPublicKey> registered;
<<<<<<< HEAD
	private final ImmutableMap<ECPublicKey, HashCode> forksVotes;
=======
	private final Map<ECPublicKey, Integer> rakes;
>>>>>>> 02866d42
	private static final Comparator<UInt256> stakeOrdering = Comparator.reverseOrder();
	private static final Comparator<Map.Entry<ECPublicKey, UInt256>> validatorOrdering =
		Map.Entry.<ECPublicKey, UInt256>comparingByValue(stakeOrdering)
			.thenComparing(Map.Entry.comparingByKey(KeyComparator.instance()));

	private final int minValidators;
	private final int maxValidators;

	private StakedValidators(
		int minValidators,
		int maxValidators,
		Set<ECPublicKey> registered,
		Map<ECPublicKey, UInt256> stake,
		Map<ECPublicKey, REAddr> owners,
		Map<ECPublicKey, Boolean> delegationFlags,
		Map<ECPublicKey, ValidatorMetaData> metadata,
<<<<<<< HEAD
		ImmutableMap<ECPublicKey, HashCode> forksVotes
=======
		Map<ECPublicKey, Integer> rakes
>>>>>>> 02866d42
	) {
		this.minValidators = minValidators;
		this.maxValidators = maxValidators;
		this.registered = registered;
		this.stake = stake;
		this.owners = owners;
		this.delegationFlags = delegationFlags;
		this.metadata = metadata;
<<<<<<< HEAD
		this.forksVotes = forksVotes;
=======
		this.rakes = rakes;
>>>>>>> 02866d42
	}

	public static StakedValidators create(
		int minValidators,
		int maxValidators
	) {
<<<<<<< HEAD
		return new StakedValidators(minValidators, maxValidators, Set.of(), Map.of(), Map.of(), Map.of(), Map.of(), ImmutableMap.of());
	}

	public StakedValidators set(ValidatorMetaData metaData) {
		final var nextMetadata = replaceEntry(Maps.immutableEntry(metaData.getKey(), metaData), metadata);
		final var stateWithNewMetadata =
			new StakedValidators(minValidators, maxValidators, registered, stake, owners, delegationFlags, nextMetadata, forksVotes);
		return stateWithNewMetadata.updateForkVote(metaData);
	}

	private StakedValidators updateForkVote(ValidatorMetaData metaData) {
		if (metaData.getForkVoteHash().isPresent()) {
			return addForkVote(metaData.getKey(), metaData.getForkVoteHash().get());
		} else {
			return removeForkVoteOf(metaData.getKey());
		}
	}

	private StakedValidators addForkVote(ECPublicKey key, HashCode forkVoteHash) {
		final var newForksVotes = ImmutableMap.<ECPublicKey, HashCode>builder()
			.putAll(
				forksVotes.entrySet().stream()
					.filter(not(e -> e.getKey().equals(key)))
					.collect(ImmutableMap.toImmutableMap(Map.Entry::getKey, Map.Entry::getValue))
			)
			.put(Map.entry(key, forkVoteHash))
			.build();
		return new StakedValidators(minValidators, maxValidators, registered, stake, owners, delegationFlags, metadata, newForksVotes);
	}

	private StakedValidators removeForkVoteOf(ECPublicKey key) {
		final var newForksVotes = forksVotes.entrySet().stream()
			.filter(not(e -> e.getKey().equals(key)))
			.collect(ImmutableMap.toImmutableMap(Map.Entry::getKey, Map.Entry::getValue));
		return new StakedValidators(minValidators, maxValidators, registered, stake, owners, delegationFlags, metadata, newForksVotes);
=======
		return new StakedValidators(minValidators, maxValidators, Set.of(), Map.of(), Map.of(), Map.of(), Map.of(), Map.of());
	}

	public StakedValidators set(ValidatorMetaData metaData) {
		var nextMetadata = replaceEntry(Maps.immutableEntry(metaData.getValidatorKey(), metaData), metadata);
		return new StakedValidators(minValidators, maxValidators, registered, stake, owners, delegationFlags, nextMetadata, rakes);
>>>>>>> 02866d42
	}

	public StakedValidators setRegistered(ECPublicKey validatorKey, boolean isRegistered) {
		if (registered.contains(validatorKey) == isRegistered) {
			return this;
		}
		if (!isRegistered) {
			return new StakedValidators(
				minValidators,
				maxValidators,
				registered.stream()
					.filter(e -> !e.equals(validatorKey))
					.collect(Collectors.toSet()),
				stake,
				owners,
				delegationFlags,
				metadata,
<<<<<<< HEAD
				forksVotes
=======
				rakes
>>>>>>> 02866d42
			);
		} else {
			var set = ImmutableSet.<ECPublicKey>builder()
				.addAll(registered)
				.add(validatorKey)
				.build();

<<<<<<< HEAD
			return new StakedValidators(minValidators, maxValidators, set, stake, owners, delegationFlags, metadata, forksVotes);
=======
			return new StakedValidators(minValidators, maxValidators, set, stake, owners, delegationFlags, metadata, rakes);
>>>>>>> 02866d42
		}
	}

	public StakedValidators add(ECPublicKey validatorKey, Optional<HashCode> forkVoteHash) {
		var set = ImmutableSet.<ECPublicKey>builder()
			.addAll(registered)
			.add(validatorKey)
			.build();

<<<<<<< HEAD
		final var updatedState =
			new StakedValidators(minValidators, maxValidators, set, stake, owners, delegationFlags, metadata, forksVotes);

		return forkVoteHash
			.map(h -> updatedState.addForkVote(validatorKey, h))
			.orElse(updatedState);
=======
		return new StakedValidators(minValidators, maxValidators, set, stake, owners, delegationFlags, metadata, rakes);
>>>>>>> 02866d42
	}

	public StakedValidators remove(ECPublicKey validatorKey) {
		return new StakedValidators(
			minValidators,
			maxValidators,
			registered.stream()
				.filter(e -> !e.equals(validatorKey))
				.collect(Collectors.toSet()),
			stake,
			owners,
			delegationFlags,
			metadata,
<<<<<<< HEAD
			forksVotes
		).removeForkVoteOf(validatorKey);
=======
			rakes
		);
>>>>>>> 02866d42
	}

	public ValidatorMetaData getMetadata(ECPublicKey validatorKey) {
		return ofNullable(metadata.get(validatorKey)).orElse(new ValidatorMetaData(validatorKey));
	}

	public REAddr getOwner(ECPublicKey validatorKey) {
		return ofNullable(owners.get(validatorKey))
			.orElse(REAddr.ofPubKeyAccount(validatorKey));
	}

	public UInt256 getStake(ECPublicKey validatorKey) {
		return ofNullable(stake.get(validatorKey))
			.orElse(UInt256.ZERO);
	}

	public Boolean allowsDelegation(ECPublicKey validatorKey) {
		return ofNullable(delegationFlags.get(validatorKey))
			.orElse(Boolean.TRUE);
	}

	public UInt256 getOwnerStake(ECPublicKey key) {
		return getOwner(key)
			.publicKey()
			.map(this::getStake)
			.orElse(UInt256.ZERO);
	}

	private int getRake(ECPublicKey validatorKey) {
		return ofNullable(rakes.get(validatorKey)).orElse(0);
	}

	public StakedValidators setAllowDelegationFlag(ECPublicKey validatorKey, boolean allowDelegation) {
		var nextFlags = replaceEntry(Maps.immutableEntry(validatorKey, allowDelegation), delegationFlags);
<<<<<<< HEAD
		return new StakedValidators(minValidators, maxValidators, registered, stake, owners, nextFlags, metadata, forksVotes);
=======
		return new StakedValidators(minValidators, maxValidators, registered, stake, owners, nextFlags, metadata, rakes);
>>>>>>> 02866d42
	}

	public StakedValidators setOwner(ECPublicKey validatorKey, REAddr owner) {
		var nextOwners = replaceEntry(Maps.immutableEntry(validatorKey, owner), owners);
<<<<<<< HEAD
		return new StakedValidators(minValidators, maxValidators, registered, stake, nextOwners, delegationFlags, metadata, forksVotes);
=======
		return new StakedValidators(minValidators, maxValidators, registered, stake, nextOwners, delegationFlags, metadata, rakes);
>>>>>>> 02866d42
	}

	public StakedValidators setStake(ECPublicKey delegatedKey, UInt256 amount) {
		var nextStake = replaceEntry(Maps.immutableEntry(delegatedKey, amount), stake);
<<<<<<< HEAD
		return new StakedValidators(minValidators, maxValidators, registered, nextStake, owners, delegationFlags, metadata, forksVotes);
=======
		return new StakedValidators(minValidators, maxValidators, registered, nextStake, owners, delegationFlags, metadata, rakes);
	}

	public StakedValidators setRake(ECPublicKey validatorKey, int curRakePercentage) {
		var nextRakes = replaceEntry(Maps.immutableEntry(validatorKey, curRakePercentage), rakes);
		return new StakedValidators(minValidators, maxValidators, registered, stake, owners, delegationFlags, metadata, nextRakes);
>>>>>>> 02866d42
	}

	// TODO: Remove add/remove from mainnet
	public StakedValidators add(ECPublicKey delegatedKey, UInt256 amount) {
		if (amount.isZero()) {
			return this;
		}

		var nextAmount = stake.getOrDefault(delegatedKey, UInt256.ZERO).add(amount);
		var nextStakedAmounts = replaceEntry(Maps.immutableEntry(delegatedKey, nextAmount), stake);

<<<<<<< HEAD
		return new StakedValidators(minValidators, maxValidators, registered, nextStakedAmounts, owners, delegationFlags, metadata, forksVotes);
=======
		return new StakedValidators(minValidators, maxValidators, registered, nextStakedAmounts, owners, delegationFlags, metadata, rakes);
>>>>>>> 02866d42
	}

	public StakedValidators remove(ECPublicKey delegatedKey, UInt256 amount) {
		if (!this.stake.containsKey(delegatedKey)) {
			throw new IllegalStateException("Removing stake which doesn't exist.");
		}

		if (amount.isZero()) {
			return this;
		}

		final var oldAmount = this.stake.get(delegatedKey);
		final var comparison = amount.compareTo(oldAmount);

		if (comparison == 0) {
			// remove stake
			var nextStakedAmounts = removeKey(delegatedKey, stake);

<<<<<<< HEAD
			return new StakedValidators(minValidators, maxValidators, registered, nextStakedAmounts, owners, delegationFlags, metadata, forksVotes);
=======
			return new StakedValidators(minValidators, maxValidators, registered, nextStakedAmounts, owners, delegationFlags, metadata, rakes);
>>>>>>> 02866d42
		} else if (comparison < 0) {
			// reduce stake
			var nextAmount = oldAmount.subtract(amount);
			var nextStakedAmounts = replaceEntry(Maps.immutableEntry(delegatedKey, nextAmount), stake);

<<<<<<< HEAD
			return new StakedValidators(minValidators, maxValidators, registered, nextStakedAmounts, owners, delegationFlags, metadata, forksVotes);
=======
			return new StakedValidators(minValidators, maxValidators, registered, nextStakedAmounts, owners, delegationFlags, metadata, rakes);
>>>>>>> 02866d42
		} else {
			throw new IllegalStateException("Removing stake which doesn't exist.");
		}
	}

	public ImmutableMap<ECPublicKey, HashCode> getForksVotes() {
		return this.forksVotes;
	}

	public BFTValidatorSet toValidatorSet() {
		var validatorMap = ImmutableMap.copyOf(
			Maps.filterKeys(stake, k -> registered.stream().anyMatch(k::equals))
		);

		final var potentialValidators = validatorMap.entrySet().stream()
			.filter(e -> !e.getValue().isZero())
			.collect(Collectors.toList());

		if (potentialValidators.size() < this.minValidators) {
			return null;
		}

		potentialValidators.sort(validatorOrdering);
		final var lastIndex = Math.min(this.maxValidators, potentialValidators.size());
		return BFTValidatorSet.from(
			potentialValidators.subList(0, lastIndex).stream()
				.map(p -> BFTValidator.from(BFTNode.create(p.getKey()), p.getValue()))
		);
	}

	public <T> List<T> map(Function<ValidatorDetails, T> mapper) {
		return registered
			.stream()
			.map(this::fillDetails)
			.map(mapper)
			.collect(Collectors.toList());
	}

	public long count() {
		return registered.size();
	}

	public <T> Optional<T> mapSingle(ECPublicKey validatorKey, Function<ValidatorDetails, T> mapper) {
		return registered.stream()
			.filter(key -> key.equals(validatorKey))
			.findFirst()
			.map(this::fillDetails)
			.map(mapper);
	}

	@Override
	public int hashCode() {
<<<<<<< HEAD
		return Objects.hash(minValidators, maxValidators, registered, stake, owners, delegationFlags, metadata, forksVotes);
=======
		return Objects.hash(minValidators, maxValidators, registered, stake, owners, rakes, delegationFlags, metadata);
>>>>>>> 02866d42
	}

	@Override
	public boolean equals(Object o) {
		if (!(o instanceof StakedValidators)) {
			return false;
		}

		var other = (StakedValidators) o;
		return minValidators == other.minValidators
			&& maxValidators == other.maxValidators
			&& Objects.equals(metadata, other.metadata)
			&& Objects.equals(registered, other.registered)
			&& Objects.equals(stake, other.stake)
			&& Objects.equals(owners, other.owners)
<<<<<<< HEAD
			&& Objects.equals(delegationFlags, other.delegationFlags)
			&& Objects.equals(forksVotes, other.forksVotes);
=======
			&& Objects.equals(rakes, other.rakes)
			&& Objects.equals(delegationFlags, other.delegationFlags);
>>>>>>> 02866d42
	}

	private ValidatorDetails fillDetails(ECPublicKey validatorKey) {
		return ValidatorDetails.fromParticle(
			getMetadata(validatorKey),
			getOwner(validatorKey),
			getStake(validatorKey),
			getOwnerStake(validatorKey),
			allowsDelegation(validatorKey),
			registered.contains(validatorKey),
			getRake(validatorKey)
		);
	}
}<|MERGE_RESOLUTION|>--- conflicted
+++ resolved
@@ -54,11 +54,8 @@
 	private final Map<ECPublicKey, REAddr> owners;
 	private final Map<ECPublicKey, Boolean> delegationFlags;
 	private final Set<ECPublicKey> registered;
-<<<<<<< HEAD
+	private final Map<ECPublicKey, Integer> rakes;
 	private final ImmutableMap<ECPublicKey, HashCode> forksVotes;
-=======
-	private final Map<ECPublicKey, Integer> rakes;
->>>>>>> 02866d42
 	private static final Comparator<UInt256> stakeOrdering = Comparator.reverseOrder();
 	private static final Comparator<Map.Entry<ECPublicKey, UInt256>> validatorOrdering =
 		Map.Entry.<ECPublicKey, UInt256>comparingByValue(stakeOrdering)
@@ -75,11 +72,8 @@
 		Map<ECPublicKey, REAddr> owners,
 		Map<ECPublicKey, Boolean> delegationFlags,
 		Map<ECPublicKey, ValidatorMetaData> metadata,
-<<<<<<< HEAD
+		Map<ECPublicKey, Integer> rakes,
 		ImmutableMap<ECPublicKey, HashCode> forksVotes
-=======
-		Map<ECPublicKey, Integer> rakes
->>>>>>> 02866d42
 	) {
 		this.minValidators = minValidators;
 		this.maxValidators = maxValidators;
@@ -88,33 +82,29 @@
 		this.owners = owners;
 		this.delegationFlags = delegationFlags;
 		this.metadata = metadata;
-<<<<<<< HEAD
+		this.rakes = rakes;
 		this.forksVotes = forksVotes;
-=======
-		this.rakes = rakes;
->>>>>>> 02866d42
 	}
 
 	public static StakedValidators create(
 		int minValidators,
 		int maxValidators
 	) {
-<<<<<<< HEAD
-		return new StakedValidators(minValidators, maxValidators, Set.of(), Map.of(), Map.of(), Map.of(), Map.of(), ImmutableMap.of());
+		return new StakedValidators(minValidators, maxValidators, Set.of(), Map.of(), Map.of(), Map.of(), Map.of(), Map.of(), ImmutableMap.of());
 	}
 
 	public StakedValidators set(ValidatorMetaData metaData) {
-		final var nextMetadata = replaceEntry(Maps.immutableEntry(metaData.getKey(), metaData), metadata);
+		final var nextMetadata = replaceEntry(Maps.immutableEntry(metaData.getValidatorKey(), metaData), metadata);
 		final var stateWithNewMetadata =
-			new StakedValidators(minValidators, maxValidators, registered, stake, owners, delegationFlags, nextMetadata, forksVotes);
+			new StakedValidators(minValidators, maxValidators, registered, stake, owners, delegationFlags, nextMetadata, rakes, forksVotes);
 		return stateWithNewMetadata.updateForkVote(metaData);
 	}
 
 	private StakedValidators updateForkVote(ValidatorMetaData metaData) {
 		if (metaData.getForkVoteHash().isPresent()) {
-			return addForkVote(metaData.getKey(), metaData.getForkVoteHash().get());
+			return addForkVote(metaData.getValidatorKey(), metaData.getForkVoteHash().get());
 		} else {
-			return removeForkVoteOf(metaData.getKey());
+			return removeForkVoteOf(metaData.getValidatorKey());
 		}
 	}
 
@@ -127,22 +117,14 @@
 			)
 			.put(Map.entry(key, forkVoteHash))
 			.build();
-		return new StakedValidators(minValidators, maxValidators, registered, stake, owners, delegationFlags, metadata, newForksVotes);
+		return new StakedValidators(minValidators, maxValidators, registered, stake, owners, delegationFlags, metadata, rakes, newForksVotes);
 	}
 
 	private StakedValidators removeForkVoteOf(ECPublicKey key) {
 		final var newForksVotes = forksVotes.entrySet().stream()
 			.filter(not(e -> e.getKey().equals(key)))
 			.collect(ImmutableMap.toImmutableMap(Map.Entry::getKey, Map.Entry::getValue));
-		return new StakedValidators(minValidators, maxValidators, registered, stake, owners, delegationFlags, metadata, newForksVotes);
-=======
-		return new StakedValidators(minValidators, maxValidators, Set.of(), Map.of(), Map.of(), Map.of(), Map.of(), Map.of());
-	}
-
-	public StakedValidators set(ValidatorMetaData metaData) {
-		var nextMetadata = replaceEntry(Maps.immutableEntry(metaData.getValidatorKey(), metaData), metadata);
-		return new StakedValidators(minValidators, maxValidators, registered, stake, owners, delegationFlags, nextMetadata, rakes);
->>>>>>> 02866d42
+		return new StakedValidators(minValidators, maxValidators, registered, stake, owners, delegationFlags, metadata, rakes, newForksVotes);
 	}
 
 	public StakedValidators setRegistered(ECPublicKey validatorKey, boolean isRegistered) {
@@ -160,11 +142,8 @@
 				owners,
 				delegationFlags,
 				metadata,
-<<<<<<< HEAD
+				rakes,
 				forksVotes
-=======
-				rakes
->>>>>>> 02866d42
 			);
 		} else {
 			var set = ImmutableSet.<ECPublicKey>builder()
@@ -172,11 +151,7 @@
 				.add(validatorKey)
 				.build();
 
-<<<<<<< HEAD
-			return new StakedValidators(minValidators, maxValidators, set, stake, owners, delegationFlags, metadata, forksVotes);
-=======
-			return new StakedValidators(minValidators, maxValidators, set, stake, owners, delegationFlags, metadata, rakes);
->>>>>>> 02866d42
+			return new StakedValidators(minValidators, maxValidators, set, stake, owners, delegationFlags, metadata, rakes, forksVotes);
 		}
 	}
 
@@ -186,16 +161,12 @@
 			.add(validatorKey)
 			.build();
 
-<<<<<<< HEAD
 		final var updatedState =
-			new StakedValidators(minValidators, maxValidators, set, stake, owners, delegationFlags, metadata, forksVotes);
+			new StakedValidators(minValidators, maxValidators, set, stake, owners, delegationFlags, metadata, rakes, forksVotes);
 
 		return forkVoteHash
 			.map(h -> updatedState.addForkVote(validatorKey, h))
 			.orElse(updatedState);
-=======
-		return new StakedValidators(minValidators, maxValidators, set, stake, owners, delegationFlags, metadata, rakes);
->>>>>>> 02866d42
 	}
 
 	public StakedValidators remove(ECPublicKey validatorKey) {
@@ -209,13 +180,9 @@
 			owners,
 			delegationFlags,
 			metadata,
-<<<<<<< HEAD
+			rakes,
 			forksVotes
 		).removeForkVoteOf(validatorKey);
-=======
-			rakes
-		);
->>>>>>> 02866d42
 	}
 
 	public ValidatorMetaData getMetadata(ECPublicKey validatorKey) {
@@ -250,34 +217,22 @@
 
 	public StakedValidators setAllowDelegationFlag(ECPublicKey validatorKey, boolean allowDelegation) {
 		var nextFlags = replaceEntry(Maps.immutableEntry(validatorKey, allowDelegation), delegationFlags);
-<<<<<<< HEAD
-		return new StakedValidators(minValidators, maxValidators, registered, stake, owners, nextFlags, metadata, forksVotes);
-=======
-		return new StakedValidators(minValidators, maxValidators, registered, stake, owners, nextFlags, metadata, rakes);
->>>>>>> 02866d42
+		return new StakedValidators(minValidators, maxValidators, registered, stake, owners, nextFlags, metadata, rakes, forksVotes);
 	}
 
 	public StakedValidators setOwner(ECPublicKey validatorKey, REAddr owner) {
 		var nextOwners = replaceEntry(Maps.immutableEntry(validatorKey, owner), owners);
-<<<<<<< HEAD
-		return new StakedValidators(minValidators, maxValidators, registered, stake, nextOwners, delegationFlags, metadata, forksVotes);
-=======
-		return new StakedValidators(minValidators, maxValidators, registered, stake, nextOwners, delegationFlags, metadata, rakes);
->>>>>>> 02866d42
+		return new StakedValidators(minValidators, maxValidators, registered, stake, nextOwners, delegationFlags, metadata, rakes, forksVotes);
 	}
 
 	public StakedValidators setStake(ECPublicKey delegatedKey, UInt256 amount) {
 		var nextStake = replaceEntry(Maps.immutableEntry(delegatedKey, amount), stake);
-<<<<<<< HEAD
-		return new StakedValidators(minValidators, maxValidators, registered, nextStake, owners, delegationFlags, metadata, forksVotes);
-=======
-		return new StakedValidators(minValidators, maxValidators, registered, nextStake, owners, delegationFlags, metadata, rakes);
+		return new StakedValidators(minValidators, maxValidators, registered, nextStake, owners, delegationFlags, metadata, rakes, forksVotes);
 	}
 
 	public StakedValidators setRake(ECPublicKey validatorKey, int curRakePercentage) {
 		var nextRakes = replaceEntry(Maps.immutableEntry(validatorKey, curRakePercentage), rakes);
-		return new StakedValidators(minValidators, maxValidators, registered, stake, owners, delegationFlags, metadata, nextRakes);
->>>>>>> 02866d42
+		return new StakedValidators(minValidators, maxValidators, registered, stake, owners, delegationFlags, metadata, nextRakes, forksVotes);
 	}
 
 	// TODO: Remove add/remove from mainnet
@@ -289,11 +244,8 @@
 		var nextAmount = stake.getOrDefault(delegatedKey, UInt256.ZERO).add(amount);
 		var nextStakedAmounts = replaceEntry(Maps.immutableEntry(delegatedKey, nextAmount), stake);
 
-<<<<<<< HEAD
-		return new StakedValidators(minValidators, maxValidators, registered, nextStakedAmounts, owners, delegationFlags, metadata, forksVotes);
-=======
-		return new StakedValidators(minValidators, maxValidators, registered, nextStakedAmounts, owners, delegationFlags, metadata, rakes);
->>>>>>> 02866d42
+		return new StakedValidators(minValidators, maxValidators, registered,
+			nextStakedAmounts, owners, delegationFlags, metadata, rakes, forksVotes);
 	}
 
 	public StakedValidators remove(ECPublicKey delegatedKey, UInt256 amount) {
@@ -312,21 +264,15 @@
 			// remove stake
 			var nextStakedAmounts = removeKey(delegatedKey, stake);
 
-<<<<<<< HEAD
-			return new StakedValidators(minValidators, maxValidators, registered, nextStakedAmounts, owners, delegationFlags, metadata, forksVotes);
-=======
-			return new StakedValidators(minValidators, maxValidators, registered, nextStakedAmounts, owners, delegationFlags, metadata, rakes);
->>>>>>> 02866d42
+			return new StakedValidators(minValidators, maxValidators, registered,
+				nextStakedAmounts, owners, delegationFlags, metadata, rakes, forksVotes);
 		} else if (comparison < 0) {
 			// reduce stake
 			var nextAmount = oldAmount.subtract(amount);
 			var nextStakedAmounts = replaceEntry(Maps.immutableEntry(delegatedKey, nextAmount), stake);
 
-<<<<<<< HEAD
-			return new StakedValidators(minValidators, maxValidators, registered, nextStakedAmounts, owners, delegationFlags, metadata, forksVotes);
-=======
-			return new StakedValidators(minValidators, maxValidators, registered, nextStakedAmounts, owners, delegationFlags, metadata, rakes);
->>>>>>> 02866d42
+			return new StakedValidators(minValidators, maxValidators, registered,
+				nextStakedAmounts, owners, delegationFlags, metadata, rakes, forksVotes);
 		} else {
 			throw new IllegalStateException("Removing stake which doesn't exist.");
 		}
@@ -379,11 +325,7 @@
 
 	@Override
 	public int hashCode() {
-<<<<<<< HEAD
-		return Objects.hash(minValidators, maxValidators, registered, stake, owners, delegationFlags, metadata, forksVotes);
-=======
-		return Objects.hash(minValidators, maxValidators, registered, stake, owners, rakes, delegationFlags, metadata);
->>>>>>> 02866d42
+		return Objects.hash(minValidators, maxValidators, registered, stake, owners, rakes, delegationFlags, metadata, forksVotes);
 	}
 
 	@Override
@@ -399,13 +341,9 @@
 			&& Objects.equals(registered, other.registered)
 			&& Objects.equals(stake, other.stake)
 			&& Objects.equals(owners, other.owners)
-<<<<<<< HEAD
+			&& Objects.equals(rakes, other.rakes)
 			&& Objects.equals(delegationFlags, other.delegationFlags)
 			&& Objects.equals(forksVotes, other.forksVotes);
-=======
-			&& Objects.equals(rakes, other.rakes)
-			&& Objects.equals(delegationFlags, other.delegationFlags);
->>>>>>> 02866d42
 	}
 
 	private ValidatorDetails fillDetails(ECPublicKey validatorKey) {
