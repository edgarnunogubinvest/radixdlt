/* Copyright 2021 Radix DLT Ltd incorporated in England.
 *
 * Licensed under the Radix License, Version 1.0 (the "License"); you may not use this
 * file except in compliance with the License. You may obtain a copy of the License at:
 *
 * radixfoundation.org/licenses/LICENSE-v1
 *
 * The Licensor hereby grants permission for the Canonical version of the Work to be
 * published, distributed and used under or by reference to the Licensor’s trademark
 * Radix ® and use of any unregistered trade names, logos or get-up.
 *
 * The Licensor provides the Work (and each Contributor provides its Contributions) on an
 * "AS IS" BASIS, WITHOUT WARRANTIES OR CONDITIONS OF ANY KIND, either express or implied,
 * including, without limitation, any warranties or conditions of TITLE, NON-INFRINGEMENT,
 * MERCHANTABILITY, or FITNESS FOR A PARTICULAR PURPOSE.
 *
 * Whilst the Work is capable of being deployed, used and adopted (instantiated) to create
 * a distributed ledger it is your responsibility to test and validate the code, together
 * with all logic and performance of that code under all foreseeable scenarios.
 *
 * The Licensor does not make or purport to make and hereby excludes liability for all
 * and any representation, warranty or undertaking in any form whatsoever, whether express
 * or implied, to any entity or person, including any representation, warranty or
 * undertaking, as to the functionality security use, value or other characteristics of
 * any distributed ledger nor in respect the functioning or value of any tokens which may
 * be created stored or transferred using the Work. The Licensor does not warrant that the
 * Work or any use of the Work complies with any law or regulation in any territory where
 * it may be implemented or used or that it will be appropriate for any specific purpose.
 *
 * Neither the licensor nor any current or former employees, officers, directors, partners,
 * trustees, representatives, agents, advisors, contractors, or volunteers of the Licensor
 * shall be liable for any direct or indirect, special, incidental, consequential or other
 * losses of any kind, in tort, contract or otherwise (including but not limited to loss
 * of revenue, income or profits, or loss of use or data, or loss of reputation, or loss
 * of any economic or other opportunity of whatsoever nature or howsoever arising), arising
 * out of or in connection with (without limitation of any use, misuse, of any ledger system
 * or use made or its functionality or any performance or operation of any code or protocol
 * caused by bugs or programming or logic errors or otherwise);
 *
 * A. any offer, purchase, holding, use, sale, exchange or transmission of any
 * cryptographic keys, tokens or assets created, exchanged, stored or arising from any
 * interaction with the Work;
 *
 * B. any failure in a transmission or loss of any token or assets keys or other digital
 * artefacts due to errors in transmission;
 *
 * C. bugs, hacks, logic errors or faults in the Work or any communication;
 *
 * D. system software or apparatus including but not limited to losses caused by errors
 * in holding or transmitting tokens by any third-party;
 *
 * E. breaches or failure of security including hacker attacks, loss or disclosure of
 * password, loss of private key, unauthorised use or misuse of such passwords or keys;
 *
 * F. any losses including loss of anticipated savings or other benefits resulting from
 * use of the Work or any changes to the Work (however implemented).
 *
 * You are solely responsible for; testing, validating and evaluation of all operation
 * logic, functionality, security and appropriateness of using the Work for any commercial
 * or non-commercial purpose and for any reproduction or redistribution by You of the
 * Work. You assume all risks associated with Your use of the Work and the exercise of
 * permissions under this License.
 */

package com.radixdlt.statecomputer.forks;

<<<<<<< HEAD
import com.google.common.hash.HashCode;
import com.radixdlt.crypto.ECPublicKey;
import com.radixdlt.crypto.HashUtils;
import org.bouncycastle.pqc.math.linearalgebra.ByteUtils;
=======
import org.json.JSONObject;
>>>>>>> c3f587f6

/**
 * Configuration used for hard forks
 */
public interface ForkConfig {
	String name();
	HashCode hash();
	RERules engineRules();
	ForkConfig withForksPostProcessor(ForkConfig nextFork);

	static HashCode voteHash(ECPublicKey publicKey, ForkConfig forkConfig) {
		return voteHash(publicKey, forkConfig.hash());
	}

	static HashCode voteHash(ECPublicKey publicKey, HashCode forkHash) {
		final var bytes = ByteUtils.concatenate(publicKey.getBytes(), forkHash.asBytes());
		return HashUtils.sha256(bytes); // it's actually hashed twice (see HashUtils impl)
	}

	public JSONObject asJson() {
		return new JSONObject()
			.put("epoch", epoch)
			.put("name", name)
			.put("version", version.name().toLowerCase())
			.put("config", config.asJson());
	}
}<|MERGE_RESOLUTION|>--- conflicted
+++ resolved
@@ -64,14 +64,10 @@
 
 package com.radixdlt.statecomputer.forks;
 
-<<<<<<< HEAD
 import com.google.common.hash.HashCode;
 import com.radixdlt.crypto.ECPublicKey;
 import com.radixdlt.crypto.HashUtils;
 import org.bouncycastle.pqc.math.linearalgebra.ByteUtils;
-=======
-import org.json.JSONObject;
->>>>>>> c3f587f6
 
 /**
  * Configuration used for hard forks
@@ -90,12 +86,4 @@
 		final var bytes = ByteUtils.concatenate(publicKey.getBytes(), forkHash.asBytes());
 		return HashUtils.sha256(bytes); // it's actually hashed twice (see HashUtils impl)
 	}
-
-	public JSONObject asJson() {
-		return new JSONObject()
-			.put("epoch", epoch)
-			.put("name", name)
-			.put("version", version.name().toLowerCase())
-			.put("config", config.asJson());
-	}
 }