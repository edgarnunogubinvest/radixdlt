/*
 * (C) Copyright 2020 Radix DLT Ltd
 *
 * Radix DLT Ltd licenses this file to you under the Apache License,
 * Version 2.0 (the "License"); you may not use this file except in
 * compliance with the License.  You may obtain a copy of the
 * License at
 *
 * http://www.apache.org/licenses/LICENSE-2.0
 *
 * Unless required by applicable law or agreed to in writing,
 * software distributed under the License is distributed on an
 * "AS IS" BASIS, WITHOUT WARRANTIES OR CONDITIONS OF ANY KIND,
 * either express or implied.  See the License for the specific
 * language governing permissions and limitations under the License.
 */

package com.radixdlt.statecomputer;

import com.google.common.collect.ImmutableList;
import com.google.common.collect.ImmutableMap;
import com.google.inject.Inject;
import com.radixdlt.atom.TxBuilderException;
import com.radixdlt.atom.Txn;
import com.radixdlt.atom.TxnConstructionRequest;
import com.radixdlt.atom.actions.SystemNextEpoch;
import com.radixdlt.atom.actions.SystemNextView;
import com.radixdlt.consensus.BFTConfiguration;
import com.radixdlt.consensus.HighQC;
import com.radixdlt.consensus.LedgerHeader;
import com.radixdlt.consensus.QuorumCertificate;
import com.radixdlt.consensus.UnverifiedVertex;
import com.radixdlt.consensus.bft.BFTNode;
import com.radixdlt.consensus.bft.BFTValidatorSet;
import com.radixdlt.consensus.bft.VerifiedVertex;
import com.radixdlt.consensus.bft.VerifiedVertexStoreState;
import com.radixdlt.consensus.bft.View;
import com.radixdlt.consensus.epoch.EpochChange;
import com.radixdlt.consensus.liveness.ProposerElection;
import com.radixdlt.consensus.liveness.WeightedRotatingLeaders;
import com.radixdlt.constraintmachine.PermissionLevel;
import com.radixdlt.constraintmachine.REProcessedTxn;
import com.radixdlt.counters.SystemCounters;
import com.radixdlt.crypto.ECPublicKey;
import com.radixdlt.crypto.Hasher;
import com.radixdlt.engine.RadixEngine;
import com.radixdlt.engine.RadixEngine.RadixEngineBranch;
import com.radixdlt.engine.RadixEngineException;
import com.radixdlt.environment.EventDispatcher;
import com.radixdlt.ledger.ByzantineQuorumException;
import com.radixdlt.ledger.LedgerUpdate;
import com.radixdlt.ledger.StateComputerLedger.StateComputerResult;
import com.radixdlt.ledger.StateComputerLedger.PreparedTxn;
import com.radixdlt.mempool.MempoolAdd;
import com.radixdlt.mempool.MempoolAddFailure;
import com.radixdlt.mempool.MempoolAddSuccess;
import com.radixdlt.mempool.MempoolDuplicateException;
import com.radixdlt.mempool.MempoolRejectedException;
import com.radixdlt.ledger.VerifiedTxnsAndProof;
import com.radixdlt.ledger.StateComputerLedger.StateComputer;
import com.radixdlt.statecomputer.forks.Forks;
import com.radixdlt.utils.Bytes;
import com.radixdlt.statecomputer.forks.ForkManager;
import org.apache.logging.log4j.LogManager;
import org.apache.logging.log4j.Logger;

import javax.annotation.Nullable;
import java.util.Arrays;
import java.util.Comparator;
import java.util.List;
import java.util.Objects;
<<<<<<< HEAD
=======
import java.util.Optional;
>>>>>>> d51e4921
import java.util.concurrent.atomic.AtomicReference;
import java.util.function.LongFunction;
import java.util.stream.Collectors;

/**
 * Wraps the Radix Engine and emits messages based on success or failure
 */
public final class RadixEngineStateComputer implements StateComputer {
	private static final Logger log = LogManager.getLogger();

	private final RadixEngineMempool mempool;
	private final RadixEngine<LedgerAndBFTProof> radixEngine;
	private final int maxTxnsPerProposal;
	private final EventDispatcher<LedgerUpdate> ledgerUpdateDispatcher;
	private final EventDispatcher<MempoolAddSuccess> mempoolAddSuccessEventDispatcher;
	private final EventDispatcher<MempoolAddFailure> mempoolAddFailureEventDispatcher;
	private final EventDispatcher<AtomsRemovedFromMempool> mempoolAtomsRemovedEventDispatcher;
	private final EventDispatcher<InvalidProposedTxn> invalidProposedCommandEventDispatcher;
	private final EventDispatcher<TxnsCommittedToLedger> committedDispatcher;
<<<<<<< HEAD
	private final ForkManager forkManager;
=======
>>>>>>> d51e4921
	private final SystemCounters systemCounters;
	private final Hasher hasher;
	private final Forks forks;

	private ProposerElection proposerElection;
	private View epochCeilingView;

	private ForkConfig currentForkConfig;

	@Inject
	public RadixEngineStateComputer(
		ProposerElection proposerElection, // TODO: Should be able to load this directly from state
		RadixEngine<LedgerAndBFTProof> radixEngine,
<<<<<<< HEAD
=======
		Forks forks,
>>>>>>> d51e4921
		RadixEngineMempool mempool, // TODO: Move this into radixEngine
		@EpochCeilingView View epochCeilingView, // TODO: Move this into radixEngine
		@MaxTxnsPerProposal int maxTxnsPerProposal, // TODO: Move this into radixEngine
		EventDispatcher<MempoolAddSuccess> mempoolAddedCommandEventDispatcher,
		EventDispatcher<MempoolAddFailure> mempoolAddFailureEventDispatcher,
		EventDispatcher<InvalidProposedTxn> invalidProposedCommandEventDispatcher,
		EventDispatcher<AtomsRemovedFromMempool> mempoolAtomsRemovedEventDispatcher,
		EventDispatcher<TxnsCommittedToLedger> committedDispatcher,
<<<<<<< HEAD
		SystemCounters systemCounters,
		ForkManager forkManager,
		ForkConfig initialForkConfig
=======
		EventDispatcher<LedgerUpdate> ledgerUpdateDispatcher,
		Hasher hasher,
		SystemCounters systemCounters
>>>>>>> d51e4921
	) {
		if (epochCeilingView.isGenesis()) {
			throw new IllegalArgumentException("Epoch change view must not be genesis.");
		}
		this.radixEngine = Objects.requireNonNull(radixEngine);
<<<<<<< HEAD
=======
		this.forks = forks;
>>>>>>> d51e4921
		this.epochCeilingView = epochCeilingView;
		this.maxTxnsPerProposal = maxTxnsPerProposal;
		this.mempool = Objects.requireNonNull(mempool);
		this.mempoolAddSuccessEventDispatcher = Objects.requireNonNull(mempoolAddedCommandEventDispatcher);
		this.mempoolAddFailureEventDispatcher = Objects.requireNonNull(mempoolAddFailureEventDispatcher);
		this.invalidProposedCommandEventDispatcher = Objects.requireNonNull(invalidProposedCommandEventDispatcher);
		this.mempoolAtomsRemovedEventDispatcher = Objects.requireNonNull(mempoolAtomsRemovedEventDispatcher);
		this.committedDispatcher = Objects.requireNonNull(committedDispatcher);
		this.ledgerUpdateDispatcher = Objects.requireNonNull(ledgerUpdateDispatcher);
		this.hasher = Objects.requireNonNull(hasher);
		this.systemCounters = Objects.requireNonNull(systemCounters);
<<<<<<< HEAD
		this.forkManager = Objects.requireNonNull(forkManager);
		this.currentForkConfig = Objects.requireNonNull(initialForkConfig);
=======
		this.proposerElection = proposerElection;
>>>>>>> d51e4921
	}

	public static class RadixEngineTxn implements PreparedTxn {
		private final Txn txn;
		private final REProcessedTxn transaction;
		private final PermissionLevel permissionLevel;

		public RadixEngineTxn(
			Txn txn,
			REProcessedTxn transaction,
			PermissionLevel permissionLevel
		) {
			this.txn = txn;
			this.transaction = transaction;
			this.permissionLevel = permissionLevel;
		}

		@Override
		public Txn txn() {
			return txn;
		}
	}

	@Override
	public void addToMempool(MempoolAdd mempoolAdd, @Nullable BFTNode origin) {
		mempoolAdd.getTxns().forEach(txn -> {
			try {
				mempool.add(txn);
				systemCounters.set(SystemCounters.CounterType.MEMPOOL_COUNT, mempool.getCount());
			} catch (MempoolDuplicateException e) {
				// Idempotent commands
				log.trace("Mempool duplicate txn: {} origin: {}", txn, origin);
				return;
			} catch (MempoolRejectedException e) {
				var failure = MempoolAddFailure.create(txn, e, origin);
				mempoolAddFailureEventDispatcher.dispatch(failure);
				mempoolAdd.onFailure(e); // Required for blocking web apis
				return;
			}

			var success = MempoolAddSuccess.create(txn, origin);
			mempoolAdd.onSuccess(success); // Required for blocking web apis
			mempoolAddSuccessEventDispatcher.dispatch(success);
		});
	}

	@Override
	public List<Txn> getNextTxnsFromMempool(List<PreparedTxn> prepared) {
		List<REProcessedTxn> cmds = prepared.stream()
			.map(p -> (RadixEngineTxn) p)
			.map(c -> c.transaction)
			.collect(Collectors.toList());

		// TODO: only return commands which will not cause a missing dependency error
		final List<Txn> txns = mempool.getTxns(maxTxnsPerProposal, cmds);
		systemCounters.add(SystemCounters.CounterType.MEMPOOL_PROPOSED_TRANSACTION, txns.size());
		return txns;
	}

	private LongFunction<ECPublicKey> getValidatorMapping() {
		return l -> proposerElection.getProposer(View.of(l)).getKey();
	}

	private BFTValidatorSet executeSystemUpdate(
		RadixEngineBranch<LedgerAndBFTProof> branch,
		VerifiedVertex vertex,
		long timestamp,
		ImmutableList.Builder<PreparedTxn> successBuilder
	) {
<<<<<<< HEAD
		final var view = vertex.getView();
		final TxAction systemAction;
		final var nextValidatorSet = new AtomicReference<BFTValidatorSet>();
		if (view.compareTo(epochCeilingView) < 0) {
			systemAction = new SystemNextView(
=======
		var systemActions = TxnConstructionRequest.create();
		var view = vertex.getView();
		var nextValidatorSet = new AtomicReference<BFTValidatorSet>();
		if (view.compareTo(epochCeilingView) <= 0) {
			systemActions.action(new SystemNextView(
>>>>>>> d51e4921
				view.number(),
				vertex.isTimeout(),
				timestamp,
				getValidatorMapping()
			));
		} else {
			final var stakedValidators = branch.getComputedState(StakedValidators.class);
			if (stakedValidators.toValidatorSet() == null) {
				// FIXME: Better way to handle rare case when there isn't enough in validator set
				systemActions.action(new SystemNextView(
					view.number(),
					false,
					timestamp,
					getValidatorMapping()
				));
			} else {
				if (vertex.getParentHeader().getView().compareTo(epochCeilingView) < 0) {
					systemActions.action(new SystemNextView(
						epochCeilingView.number(),
						true,
						timestamp,
						getValidatorMapping()
					));
				}

				systemActions.action(new SystemNextEpoch(updates -> {
					var cur = stakedValidators;
					for (var u : updates) {
						cur = cur.setStake(u.getValidatorKey(), u.getAmount());
					}
					// FIXME: cur.toValidatorSet() may be null
					var validatorSet = cur.toValidatorSet();
					if (validatorSet == null) {
						throw new IllegalStateException();
					}
					nextValidatorSet.set(validatorSet);
					return validatorSet.nodes().stream()
						.map(BFTNode::getKey)
						.sorted(Comparator.comparing(ECPublicKey::getBytes, Arrays::compare))
						.collect(Collectors.toList());
				}, timestamp));
			}
		}

		final Txn systemUpdate;
		final List<REProcessedTxn> txs;
		try {
			// TODO: combine construct/execute
			systemUpdate = branch.construct(systemActions).buildWithoutSignature();
			txs = branch.execute(List.of(systemUpdate), PermissionLevel.SUPER_USER);
		} catch (RadixEngineException | TxBuilderException e) {
			throw new IllegalStateException(
				String.format("Failed to execute system updates: %s", systemActions), e
			);
		}
		var radixEngineCommand = new RadixEngineTxn(
			systemUpdate,
			txs.get(0),
			PermissionLevel.SUPER_USER
		);
		successBuilder.add(radixEngineCommand);

		return nextValidatorSet.get();
	}

	private void executeUserCommands(
		RadixEngineBranch<LedgerAndBFTProof> branch,
		List<Txn> nextTxns,
		ImmutableList.Builder<PreparedTxn> successBuilder,
		ImmutableMap.Builder<Txn, Exception> errorBuilder
	) {
		nextTxns.forEach(txn -> {
			final List<REProcessedTxn> parsed;
			try {
				parsed = branch.execute(List.of(txn));
			} catch (RadixEngineException e) {
				errorBuilder.put(txn, e);
				invalidProposedCommandEventDispatcher.dispatch(InvalidProposedTxn.create(txn, e));
				return;
			}

			var radixEngineCommand = new RadixEngineTxn(txn, parsed.get(0), PermissionLevel.USER);
			successBuilder.add(radixEngineCommand);
		});
	}

	@Override
	public StateComputerResult prepare(List<PreparedTxn> previous, VerifiedVertex vertex, long timestamp) {
		var next = vertex.getTxns();
		var transientBranch = this.radixEngine.transientBranch();
		for (PreparedTxn command : previous) {
			// TODO: fix this cast with generics. Currently the fix would become a bit too messy
			final var radixEngineCommand = (RadixEngineTxn) command;
			try {
				transientBranch.execute(
					List.of(radixEngineCommand.txn),
					radixEngineCommand.permissionLevel
				);
			} catch (RadixEngineException e) {
				throw new IllegalStateException("Re-execution of already prepared atom failed: "
					+ radixEngineCommand.transaction.getTxn().getId(), e);
			}
		}

		final ImmutableList.Builder<PreparedTxn> successBuilder = ImmutableList.builder();
		final ImmutableMap.Builder<Txn, Exception> exceptionBuilder = ImmutableMap.builder();
		final var validatorSet = this.executeSystemUpdate(transientBranch, vertex, timestamp, successBuilder);
		// Don't execute command if changing epochs
		if (validatorSet == null) {
			this.executeUserCommands(transientBranch, next, successBuilder, exceptionBuilder);
		}
		this.radixEngine.deleteBranches();

		return new StateComputerResult(
			successBuilder.build(),
			exceptionBuilder.build(),
			validatorSet
		);
	}

	private List<REProcessedTxn> commitInternal(
		VerifiedTxnsAndProof verifiedTxnsAndProof, VerifiedVertexStoreState vertexStoreState
	) {
		var proof = verifiedTxnsAndProof.getProof();
		var ledgerAndBFTProof = LedgerAndBFTProof.create(proof, vertexStoreState);

		final var maybeNextForkConfig = this.forkManager.findNextForkConfig(
			this.currentForkConfig,
			this.radixEngine,
			ledgerAndBFTProof
		);

		final List<REProcessedTxn> radixEngineTxns;
		try {
			radixEngineTxns = this.radixEngine.execute(
				verifiedTxnsAndProof.getTxns(),
				ledgerAndBFTProof,
				PermissionLevel.SUPER_USER,
				maybeNextForkConfig.map(ForkConfig::getHash)
			);
		} catch (RadixEngineException e) {
			throw new ByzantineQuorumException(
				String.format(
					"Trying to commit bad txnId: %s payload: %s",
					e.getTxn().getId(),
					Bytes.toHexString(e.getTxn().getPayload())
				),
				e
			);
		}

<<<<<<< HEAD
		maybeNextForkConfig.ifPresent(nextForkConfig -> {
			log.info("Forking constraint machine to {}", nextForkConfig.getName());
			this.radixEngine.replaceConstraintMachine(
				nextForkConfig.getConstraintMachineConfig(),
				nextForkConfig.getSubstateSerialization(),
				nextForkConfig.getActionConstructors(),
				nextForkConfig.getBatchVerifier(),
				nextForkConfig.getParser(),
				nextForkConfig.getPostProcessedVerifier()
			);
			this.epochCeilingView = nextForkConfig.getEpochCeilingView();
			this.currentForkConfig = nextForkConfig;
		});
=======
		// Next epoch
		if (proof.getNextValidatorSet().isPresent()) {
			forks.ifForkGet(proof.getEpoch() + 1)
				.ifPresent(rules -> {
					log.info("Epoch {} Forking RadixEngine to {}", proof.getEpoch() + 1, rules.name());
					this.radixEngine.replaceConstraintMachine(
						rules.getConstraintMachineConfig(),
						rules.getSerialization(),
						rules.getActionConstructors(),
						rules.getBatchVerifier(),
						rules.getParser()
					);
					this.epochCeilingView = rules.getMaxRounds();
				});
		}
>>>>>>> d51e4921

		radixEngineTxns.forEach(t -> {
			if (t.isSystemOnly()) {
				systemCounters.increment(SystemCounters.CounterType.RADIX_ENGINE_SYSTEM_TRANSACTIONS);
			} else {
				systemCounters.increment(SystemCounters.CounterType.RADIX_ENGINE_USER_TRANSACTIONS);
			}
		});

		return radixEngineTxns;
	}

	@Override
	public void commit(VerifiedTxnsAndProof txnsAndProof, VerifiedVertexStoreState vertexStoreState) {
		var txCommitted = commitInternal(txnsAndProof, vertexStoreState);

		// TODO: refactor mempool to be less generic and make this more efficient
		// TODO: Move this into engine
		List<Txn> removed = this.mempool.committed(txCommitted);
		systemCounters.set(SystemCounters.CounterType.MEMPOOL_COUNT, mempool.getCount());
		if (!removed.isEmpty()) {
			AtomsRemovedFromMempool atomsRemovedFromMempool = AtomsRemovedFromMempool.create(removed);
			mempoolAtomsRemovedEventDispatcher.dispatch(atomsRemovedFromMempool);
		}

		committedDispatcher.dispatch(TxnsCommittedToLedger.create(txCommitted));

		Optional<EpochChange> epochChangeOptional = txnsAndProof.getProof().getNextValidatorSet().map(validatorSet -> {
			var header = txnsAndProof.getProof();
			// TODO: Move vertex stuff somewhere else
			var genesisVertex = UnverifiedVertex.createGenesis(header.getRaw());
			var verifiedGenesisVertex = new VerifiedVertex(genesisVertex, hasher.hash(genesisVertex));
			var nextLedgerHeader = LedgerHeader.create(
				header.getEpoch() + 1,
				View.genesis(),
				header.getAccumulatorState(),
				header.timestamp()
			);
			var genesisQC = QuorumCertificate.ofGenesis(verifiedGenesisVertex, nextLedgerHeader);
			final var initialState =
				VerifiedVertexStoreState.create(
					HighQC.from(genesisQC),
					verifiedGenesisVertex,
					Optional.empty(),
					hasher
				);
			var proposerElection = new WeightedRotatingLeaders(validatorSet);
			var bftConfiguration = new BFTConfiguration(proposerElection, validatorSet, initialState);
			return new EpochChange(header, bftConfiguration);
		});

		epochChangeOptional.ifPresent(e -> this.proposerElection = e.getBFTConfiguration().getProposerElection());

		var ledgerUpdate = new LedgerUpdate(txnsAndProof, epochChangeOptional);
		ledgerUpdateDispatcher.dispatch(ledgerUpdate);
	}
}<|MERGE_RESOLUTION|>--- conflicted
+++ resolved
@@ -20,6 +20,7 @@
 import com.google.common.collect.ImmutableList;
 import com.google.common.collect.ImmutableMap;
 import com.google.inject.Inject;
+import com.radixdlt.atom.TxAction;
 import com.radixdlt.atom.TxBuilderException;
 import com.radixdlt.atom.Txn;
 import com.radixdlt.atom.TxnConstructionRequest;
@@ -58,9 +59,9 @@
 import com.radixdlt.mempool.MempoolRejectedException;
 import com.radixdlt.ledger.VerifiedTxnsAndProof;
 import com.radixdlt.ledger.StateComputerLedger.StateComputer;
-import com.radixdlt.statecomputer.forks.Forks;
+import com.radixdlt.statecomputer.forks.ForkConfig;
+import com.radixdlt.statecomputer.forks.ForkManager;
 import com.radixdlt.utils.Bytes;
-import com.radixdlt.statecomputer.forks.ForkManager;
 import org.apache.logging.log4j.LogManager;
 import org.apache.logging.log4j.Logger;
 
@@ -69,10 +70,7 @@
 import java.util.Comparator;
 import java.util.List;
 import java.util.Objects;
-<<<<<<< HEAD
-=======
 import java.util.Optional;
->>>>>>> d51e4921
 import java.util.concurrent.atomic.AtomicReference;
 import java.util.function.LongFunction;
 import java.util.stream.Collectors;
@@ -92,13 +90,9 @@
 	private final EventDispatcher<AtomsRemovedFromMempool> mempoolAtomsRemovedEventDispatcher;
 	private final EventDispatcher<InvalidProposedTxn> invalidProposedCommandEventDispatcher;
 	private final EventDispatcher<TxnsCommittedToLedger> committedDispatcher;
-<<<<<<< HEAD
 	private final ForkManager forkManager;
-=======
->>>>>>> d51e4921
 	private final SystemCounters systemCounters;
 	private final Hasher hasher;
-	private final Forks forks;
 
 	private ProposerElection proposerElection;
 	private View epochCeilingView;
@@ -109,10 +103,6 @@
 	public RadixEngineStateComputer(
 		ProposerElection proposerElection, // TODO: Should be able to load this directly from state
 		RadixEngine<LedgerAndBFTProof> radixEngine,
-<<<<<<< HEAD
-=======
-		Forks forks,
->>>>>>> d51e4921
 		RadixEngineMempool mempool, // TODO: Move this into radixEngine
 		@EpochCeilingView View epochCeilingView, // TODO: Move this into radixEngine
 		@MaxTxnsPerProposal int maxTxnsPerProposal, // TODO: Move this into radixEngine
@@ -121,24 +111,17 @@
 		EventDispatcher<InvalidProposedTxn> invalidProposedCommandEventDispatcher,
 		EventDispatcher<AtomsRemovedFromMempool> mempoolAtomsRemovedEventDispatcher,
 		EventDispatcher<TxnsCommittedToLedger> committedDispatcher,
-<<<<<<< HEAD
+		EventDispatcher<LedgerUpdate> ledgerUpdateDispatcher,
+		Hasher hasher,
 		SystemCounters systemCounters,
 		ForkManager forkManager,
 		ForkConfig initialForkConfig
-=======
-		EventDispatcher<LedgerUpdate> ledgerUpdateDispatcher,
-		Hasher hasher,
-		SystemCounters systemCounters
->>>>>>> d51e4921
 	) {
 		if (epochCeilingView.isGenesis()) {
 			throw new IllegalArgumentException("Epoch change view must not be genesis.");
 		}
+
 		this.radixEngine = Objects.requireNonNull(radixEngine);
-<<<<<<< HEAD
-=======
-		this.forks = forks;
->>>>>>> d51e4921
 		this.epochCeilingView = epochCeilingView;
 		this.maxTxnsPerProposal = maxTxnsPerProposal;
 		this.mempool = Objects.requireNonNull(mempool);
@@ -150,12 +133,9 @@
 		this.ledgerUpdateDispatcher = Objects.requireNonNull(ledgerUpdateDispatcher);
 		this.hasher = Objects.requireNonNull(hasher);
 		this.systemCounters = Objects.requireNonNull(systemCounters);
-<<<<<<< HEAD
+		this.proposerElection = proposerElection;
 		this.forkManager = Objects.requireNonNull(forkManager);
 		this.currentForkConfig = Objects.requireNonNull(initialForkConfig);
-=======
-		this.proposerElection = proposerElection;
->>>>>>> d51e4921
 	}
 
 	public static class RadixEngineTxn implements PreparedTxn {
@@ -225,26 +205,19 @@
 		long timestamp,
 		ImmutableList.Builder<PreparedTxn> successBuilder
 	) {
-<<<<<<< HEAD
-		final var view = vertex.getView();
-		final TxAction systemAction;
-		final var nextValidatorSet = new AtomicReference<BFTValidatorSet>();
-		if (view.compareTo(epochCeilingView) < 0) {
-			systemAction = new SystemNextView(
-=======
 		var systemActions = TxnConstructionRequest.create();
 		var view = vertex.getView();
+		final TxAction systemAction;
 		var nextValidatorSet = new AtomicReference<BFTValidatorSet>();
 		if (view.compareTo(epochCeilingView) <= 0) {
 			systemActions.action(new SystemNextView(
->>>>>>> d51e4921
 				view.number(),
 				vertex.isTimeout(),
 				timestamp,
 				getValidatorMapping()
 			));
 		} else {
-			final var stakedValidators = branch.getComputedState(StakedValidators.class);
+			var stakedValidators = branch.getComputedState(StakedValidators.class);
 			if (stakedValidators.toValidatorSet() == null) {
 				// FIXME: Better way to handle rare case when there isn't enough in validator set
 				systemActions.action(new SystemNextView(
@@ -344,18 +317,14 @@
 
 		final ImmutableList.Builder<PreparedTxn> successBuilder = ImmutableList.builder();
 		final ImmutableMap.Builder<Txn, Exception> exceptionBuilder = ImmutableMap.builder();
-		final var validatorSet = this.executeSystemUpdate(transientBranch, vertex, timestamp, successBuilder);
+		final BFTValidatorSet validatorSet = this.executeSystemUpdate(transientBranch, vertex, timestamp, successBuilder);
 		// Don't execute command if changing epochs
 		if (validatorSet == null) {
 			this.executeUserCommands(transientBranch, next, successBuilder, exceptionBuilder);
 		}
 		this.radixEngine.deleteBranches();
 
-		return new StateComputerResult(
-			successBuilder.build(),
-			exceptionBuilder.build(),
-			validatorSet
-		);
+		return new StateComputerResult(successBuilder.build(), exceptionBuilder.build(), validatorSet);
 	}
 
 	private List<REProcessedTxn> commitInternal(
@@ -389,37 +358,19 @@
 			);
 		}
 
-<<<<<<< HEAD
 		maybeNextForkConfig.ifPresent(nextForkConfig -> {
-			log.info("Forking constraint machine to {}", nextForkConfig.getName());
+			log.info("Epoch {} Forking RadixEngine to {}", proof.getEpoch() + 1, nextForkConfig.getName());
+			final var rules = nextForkConfig.getEngineRules();
 			this.radixEngine.replaceConstraintMachine(
-				nextForkConfig.getConstraintMachineConfig(),
-				nextForkConfig.getSubstateSerialization(),
-				nextForkConfig.getActionConstructors(),
-				nextForkConfig.getBatchVerifier(),
-				nextForkConfig.getParser(),
-				nextForkConfig.getPostProcessedVerifier()
+				rules.getConstraintMachineConfig(),
+				rules.getSerialization(),
+				rules.getActionConstructors(),
+				rules.getBatchVerifier(),
+				rules.getParser()
 			);
-			this.epochCeilingView = nextForkConfig.getEpochCeilingView();
+			this.epochCeilingView = rules.getMaxRounds();
 			this.currentForkConfig = nextForkConfig;
 		});
-=======
-		// Next epoch
-		if (proof.getNextValidatorSet().isPresent()) {
-			forks.ifForkGet(proof.getEpoch() + 1)
-				.ifPresent(rules -> {
-					log.info("Epoch {} Forking RadixEngine to {}", proof.getEpoch() + 1, rules.name());
-					this.radixEngine.replaceConstraintMachine(
-						rules.getConstraintMachineConfig(),
-						rules.getSerialization(),
-						rules.getActionConstructors(),
-						rules.getBatchVerifier(),
-						rules.getParser()
-					);
-					this.epochCeilingView = rules.getMaxRounds();
-				});
-		}
->>>>>>> d51e4921
 
 		radixEngineTxns.forEach(t -> {
 			if (t.isSystemOnly()) {
