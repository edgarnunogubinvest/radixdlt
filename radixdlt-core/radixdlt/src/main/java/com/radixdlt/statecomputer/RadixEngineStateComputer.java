/*
 * (C) Copyright 2020 Radix DLT Ltd
 *
 * Radix DLT Ltd licenses this file to you under the Apache License,
 * Version 2.0 (the "License"); you may not use this file except in
 * compliance with the License.  You may obtain a copy of the
 * License at
 *
 * http://www.apache.org/licenses/LICENSE-2.0
 *
 * Unless required by applicable law or agreed to in writing,
 * software distributed under the License is distributed on an
 * "AS IS" BASIS, WITHOUT WARRANTIES OR CONDITIONS OF ANY KIND,
 * either express or implied.  See the License for the specific
 * language governing permissions and limitations under the License.
 */

package com.radixdlt.statecomputer;

import com.google.common.collect.ImmutableList;
import com.google.common.collect.ImmutableMap;
import com.google.inject.Inject;
import com.radixdlt.atom.TxAction;
import com.radixdlt.atom.TxBuilderException;
import com.radixdlt.atom.Txn;
import com.radixdlt.atom.TxnConstructionRequest;
import com.radixdlt.atom.actions.NextEpoch;
import com.radixdlt.atom.actions.NextRound;
import com.radixdlt.consensus.BFTConfiguration;
import com.radixdlt.consensus.HighQC;
import com.radixdlt.consensus.LedgerHeader;
import com.radixdlt.consensus.QuorumCertificate;
import com.radixdlt.consensus.UnverifiedVertex;
import com.radixdlt.consensus.bft.BFTNode;
import com.radixdlt.consensus.bft.BFTValidatorSet;
import com.radixdlt.consensus.bft.VerifiedVertex;
import com.radixdlt.consensus.bft.VerifiedVertexStoreState;
import com.radixdlt.consensus.bft.View;
import com.radixdlt.consensus.epoch.EpochChange;
import com.radixdlt.consensus.liveness.ProposerElection;
import com.radixdlt.consensus.liveness.WeightedRotatingLeaders;
import com.radixdlt.constraintmachine.PermissionLevel;
import com.radixdlt.constraintmachine.REProcessedTxn;
import com.radixdlt.counters.SystemCounters;
import com.radixdlt.crypto.ECPublicKey;
import com.radixdlt.crypto.Hasher;
import com.radixdlt.engine.RadixEngine;
import com.radixdlt.engine.RadixEngine.RadixEngineBranch;
import com.radixdlt.engine.RadixEngineException;
import com.radixdlt.environment.EventDispatcher;
import com.radixdlt.ledger.CommittedBadTxnException;
import com.radixdlt.ledger.LedgerUpdate;
import com.radixdlt.ledger.StateComputerLedger.StateComputerResult;
import com.radixdlt.ledger.StateComputerLedger.PreparedTxn;
import com.radixdlt.mempool.MempoolAdd;
import com.radixdlt.mempool.MempoolAddFailure;
import com.radixdlt.mempool.MempoolAddSuccess;
import com.radixdlt.mempool.MempoolDuplicateException;
import com.radixdlt.mempool.MempoolRejectedException;
import com.radixdlt.ledger.VerifiedTxnsAndProof;
import com.radixdlt.ledger.StateComputerLedger.StateComputer;
<<<<<<< HEAD
import com.radixdlt.statecomputer.forks.ForkConfig;
import com.radixdlt.statecomputer.forks.ForkManager;
import com.radixdlt.utils.Bytes;
=======
import com.radixdlt.statecomputer.forks.Forks;
>>>>>>> 76e842bf
import org.apache.logging.log4j.LogManager;
import org.apache.logging.log4j.Logger;

import javax.annotation.Nullable;
import java.util.Arrays;
import java.util.Comparator;
import java.util.List;
import java.util.Objects;
import java.util.Optional;
import java.util.OptionalInt;
import java.util.concurrent.atomic.AtomicReference;
import java.util.function.LongFunction;
import java.util.stream.Collectors;

/**
 * Wraps the Radix Engine and emits messages based on success or failure
 */
public final class RadixEngineStateComputer implements StateComputer {
	private static final Logger log = LogManager.getLogger();

	private final RadixEngineMempool mempool;
	private final RadixEngine<LedgerAndBFTProof> radixEngine;
	private final EventDispatcher<LedgerUpdate> ledgerUpdateDispatcher;
	private final EventDispatcher<MempoolAddSuccess> mempoolAddSuccessEventDispatcher;
	private final EventDispatcher<MempoolAddFailure> mempoolAddFailureEventDispatcher;
	private final EventDispatcher<AtomsRemovedFromMempool> mempoolAtomsRemovedEventDispatcher;
	private final EventDispatcher<InvalidProposedTxn> invalidProposedCommandEventDispatcher;
	private final EventDispatcher<TxnsCommittedToLedger> committedDispatcher;
	private final ForkManager forkManager;
	private final SystemCounters systemCounters;
	private final Hasher hasher;

	private ProposerElection proposerElection;
	private View epochCeilingView;
	private OptionalInt maxSigsPerRound;

	private ForkConfig currentForkConfig;

	@Inject
	public RadixEngineStateComputer(
		ProposerElection proposerElection, // TODO: Should be able to load this directly from state
		RadixEngine<LedgerAndBFTProof> radixEngine,
		RadixEngineMempool mempool, // TODO: Move this into radixEngine
		@EpochCeilingView View epochCeilingView, // TODO: Move this into radixEngine
		@MaxSigsPerRound OptionalInt maxSigsPerRound, // TODO: Move this into radixEngine
		EventDispatcher<MempoolAddSuccess> mempoolAddedCommandEventDispatcher,
		EventDispatcher<MempoolAddFailure> mempoolAddFailureEventDispatcher,
		EventDispatcher<InvalidProposedTxn> invalidProposedCommandEventDispatcher,
		EventDispatcher<AtomsRemovedFromMempool> mempoolAtomsRemovedEventDispatcher,
		EventDispatcher<TxnsCommittedToLedger> committedDispatcher,
		EventDispatcher<LedgerUpdate> ledgerUpdateDispatcher,
		Hasher hasher,
		SystemCounters systemCounters,
		ForkManager forkManager,
		ForkConfig initialForkConfig
	) {
		if (epochCeilingView.isGenesis()) {
			throw new IllegalArgumentException("Epoch change view must not be genesis.");
		}

		this.radixEngine = Objects.requireNonNull(radixEngine);
		this.epochCeilingView = epochCeilingView;
		this.maxSigsPerRound = maxSigsPerRound;
		this.mempool = Objects.requireNonNull(mempool);
		this.mempoolAddSuccessEventDispatcher = Objects.requireNonNull(mempoolAddedCommandEventDispatcher);
		this.mempoolAddFailureEventDispatcher = Objects.requireNonNull(mempoolAddFailureEventDispatcher);
		this.invalidProposedCommandEventDispatcher = Objects.requireNonNull(invalidProposedCommandEventDispatcher);
		this.mempoolAtomsRemovedEventDispatcher = Objects.requireNonNull(mempoolAtomsRemovedEventDispatcher);
		this.committedDispatcher = Objects.requireNonNull(committedDispatcher);
		this.ledgerUpdateDispatcher = Objects.requireNonNull(ledgerUpdateDispatcher);
		this.hasher = Objects.requireNonNull(hasher);
		this.systemCounters = Objects.requireNonNull(systemCounters);
		this.proposerElection = proposerElection;
		this.forkManager = Objects.requireNonNull(forkManager);
		this.currentForkConfig = Objects.requireNonNull(initialForkConfig);
	}

	public static class RadixEngineTxn implements PreparedTxn {
		private final Txn txn;
		private final REProcessedTxn transaction;
		private final PermissionLevel permissionLevel;

		public RadixEngineTxn(
			Txn txn,
			REProcessedTxn transaction,
			PermissionLevel permissionLevel
		) {
			this.txn = txn;
			this.transaction = transaction;
			this.permissionLevel = permissionLevel;
		}

		@Override
		public Txn txn() {
			return txn;
		}
	}

	@Override
	public void addToMempool(MempoolAdd mempoolAdd, @Nullable BFTNode origin) {
		mempoolAdd.getTxns().forEach(txn -> {
			try {
				mempool.add(txn);
				systemCounters.set(SystemCounters.CounterType.MEMPOOL_COUNT, mempool.getCount());
			} catch (MempoolDuplicateException e) {
				// Idempotent commands
				log.trace("Mempool duplicate txn: {} origin: {}", txn, origin);
				return;
			} catch (MempoolRejectedException e) {
				var failure = MempoolAddFailure.create(txn, e, origin);
				mempoolAddFailureEventDispatcher.dispatch(failure);
				mempoolAdd.onFailure(e); // Required for blocking web apis
				return;
			}

			var success = MempoolAddSuccess.create(txn, origin);
			mempoolAdd.onSuccess(success); // Required for blocking web apis
			mempoolAddSuccessEventDispatcher.dispatch(success);
		});
	}

	@Override
	public List<Txn> getNextTxnsFromMempool(List<PreparedTxn> prepared) {
		List<REProcessedTxn> cmds = prepared.stream()
			.map(p -> (RadixEngineTxn) p)
			.map(c -> c.transaction)
			.collect(Collectors.toList());

		// TODO: only return commands which will not cause a missing dependency error
		final List<Txn> txns = mempool.getTxns(maxSigsPerRound.orElse(50), cmds);
		systemCounters.add(SystemCounters.CounterType.MEMPOOL_PROPOSED_TRANSACTION, txns.size());
		return txns;
	}

	private LongFunction<ECPublicKey> getValidatorMapping() {
		return l -> proposerElection.getProposer(View.of(l)).getKey();
	}

	private BFTValidatorSet executeSystemUpdate(
		RadixEngineBranch<LedgerAndBFTProof> branch,
		VerifiedVertex vertex,
		long timestamp,
		ImmutableList.Builder<PreparedTxn> successBuilder
	) {
		var systemActions = TxnConstructionRequest.create();
		var view = vertex.getView();
		final TxAction systemAction;
		var nextValidatorSet = new AtomicReference<BFTValidatorSet>();
		if (view.compareTo(epochCeilingView) <= 0) {
			systemActions.action(new NextRound(
				view.number(),
				vertex.isTimeout(),
				timestamp,
				getValidatorMapping()
			));
		} else {
			var stakedValidators = branch.getComputedState(StakedValidators.class);
			if (stakedValidators.toValidatorSet() == null) {
				// TODO: Catch this error and halt services
				throw new NoValidatorsException(vertex.getQC().getEpoch());
			}

			if (vertex.getParentHeader().getView().compareTo(epochCeilingView) < 0) {
				systemActions.action(new NextRound(
					epochCeilingView.number(),
					true,
					timestamp,
					getValidatorMapping()
				));
			}

			systemActions.action(new NextEpoch(updates -> {
				var cur = stakedValidators;
				for (var u : updates) {
					cur = cur.setStake(u.getValidatorKey(), u.getAmount());
				}
				// FIXME: cur.toValidatorSet() may be null
				var validatorSet = cur.toValidatorSet();
				if (validatorSet == null) {
					throw new NoValidatorsException(vertex.getQC().getEpoch());
				}
				nextValidatorSet.set(validatorSet);
				return validatorSet.nodes().stream()
					.map(BFTNode::getKey)
					.sorted(Comparator.comparing(ECPublicKey::getBytes, Arrays::compare))
					.collect(Collectors.toList());
			}, timestamp));
		}

		final Txn systemUpdate;
		final List<REProcessedTxn> txs;
		try {
			// TODO: combine construct/execute
			systemUpdate = branch.construct(systemActions).buildWithoutSignature();
			txs = branch.execute(List.of(systemUpdate), PermissionLevel.SUPER_USER);
		} catch (RadixEngineException | TxBuilderException e) {
			throw new IllegalStateException(
				String.format("Failed to execute system updates: %s", systemActions), e
			);
		}
		var radixEngineCommand = new RadixEngineTxn(
			systemUpdate,
			txs.get(0),
			PermissionLevel.SUPER_USER
		);
		successBuilder.add(radixEngineCommand);

		return nextValidatorSet.get();
	}

	private void executeUserCommands(
		BFTNode proposer,
		RadixEngineBranch<LedgerAndBFTProof> branch,
		List<Txn> nextTxns,
		ImmutableList.Builder<PreparedTxn> successBuilder,
		ImmutableMap.Builder<Txn, Exception> errorBuilder
	) {
		// TODO: This check should probably be done before getting into state computer
		this.maxSigsPerRound.ifPresent(max -> {
			if (nextTxns.size() > max) {
				log.warn("{} proposing {} txns when limit is {}", proposer, nextTxns.size(), max);
			}
		});
		var numToProcess = Integer.min(nextTxns.size(), this.maxSigsPerRound.orElse(Integer.MAX_VALUE));
		for (int i = 0; i < numToProcess; i++) {
			var txn = nextTxns.get(i);
			final List<REProcessedTxn> parsed;
			try {
				parsed = branch.execute(List.of(txn));
			} catch (RadixEngineException e) {
				errorBuilder.put(txn, e);
				invalidProposedCommandEventDispatcher.dispatch(InvalidProposedTxn.create(proposer.getKey(), txn, e));
				return;
			}

			var radixEngineCommand = new RadixEngineTxn(txn, parsed.get(0), PermissionLevel.USER);
			successBuilder.add(radixEngineCommand);
		}
	}

	@Override
	public StateComputerResult prepare(List<PreparedTxn> previous, VerifiedVertex vertex, long timestamp) {
		var next = vertex.getTxns();
		var transientBranch = this.radixEngine.transientBranch();
		for (PreparedTxn command : previous) {
			// TODO: fix this cast with generics. Currently the fix would become a bit too messy
			final var radixEngineCommand = (RadixEngineTxn) command;
			try {
				transientBranch.execute(
					List.of(radixEngineCommand.txn),
					radixEngineCommand.permissionLevel
				);
			} catch (RadixEngineException e) {
				throw new IllegalStateException("Re-execution of already prepared atom failed: "
					+ radixEngineCommand.transaction.getTxn().getId(), e);
			}
		}

		final ImmutableList.Builder<PreparedTxn> successBuilder = ImmutableList.builder();
		final ImmutableMap.Builder<Txn, Exception> exceptionBuilder = ImmutableMap.builder();
		final BFTValidatorSet validatorSet = this.executeSystemUpdate(transientBranch, vertex, timestamp, successBuilder);
		// Don't execute command if changing epochs
		if (validatorSet == null) {
			this.executeUserCommands(vertex.getProposer(), transientBranch, next, successBuilder, exceptionBuilder);
		}
		this.radixEngine.deleteBranches();

		return new StateComputerResult(successBuilder.build(), exceptionBuilder.build(), validatorSet);
	}

	private List<REProcessedTxn> commitInternal(
		VerifiedTxnsAndProof verifiedTxnsAndProof, VerifiedVertexStoreState vertexStoreState
	) {
		var proof = verifiedTxnsAndProof.getProof();
		var ledgerAndBFTProof = LedgerAndBFTProof.create(proof, vertexStoreState);

		final var maybeNextForkConfig = proof.getNextValidatorSet().isPresent()
			? forkManager.findNextForkConfig(currentForkConfig, radixEngine, ledgerAndBFTProof)
			: Optional.<ForkConfig>empty(); /* forks only happen at epoch boundary */

		final List<REProcessedTxn> radixEngineTxns;
		try {
			radixEngineTxns = this.radixEngine.execute(
				verifiedTxnsAndProof.getTxns(),
				ledgerAndBFTProof,
				PermissionLevel.SUPER_USER,
				maybeNextForkConfig.map(ForkConfig::getHash)
			);
		} catch (RadixEngineException e) {
			throw new CommittedBadTxnException(verifiedTxnsAndProof, e);
		}

<<<<<<< HEAD
		maybeNextForkConfig.ifPresent(nextForkConfig -> {
			log.info("Epoch {} Forking RadixEngine to {}", proof.getEpoch() + 1, nextForkConfig.getName());
			final var rules = nextForkConfig.getEngineRules();
			this.radixEngine.replaceConstraintMachine(
				rules.getConstraintMachineConfig(),
				rules.getSerialization(),
				rules.getActionConstructors(),
				rules.getBatchVerifier(),
				rules.getParser()
			);
			this.epochCeilingView = rules.getMaxRounds();
			this.currentForkConfig = nextForkConfig;
		});
=======
		// Next epoch
		if (proof.getNextValidatorSet().isPresent()) {
			forks.ifForkGet(proof.getEpoch() + 1)
				.ifPresent(rules -> {
					log.info("Epoch {} Forking RadixEngine to {}", proof.getEpoch() + 1, rules.name());
					this.radixEngine.replaceConstraintMachine(
						rules.getConstraintMachineConfig(),
						rules.getSerialization(),
						rules.getActionConstructors(),
						rules.getBatchVerifier(),
						rules.getParser()
					);
					this.epochCeilingView = rules.getMaxRounds();
					this.maxSigsPerRound = rules.getMaxSigsPerRound();
				});
		}
>>>>>>> 76e842bf

		radixEngineTxns.forEach(t -> {
			if (t.isSystemOnly()) {
				systemCounters.increment(SystemCounters.CounterType.RADIX_ENGINE_SYSTEM_TRANSACTIONS);
			} else {
				systemCounters.increment(SystemCounters.CounterType.RADIX_ENGINE_USER_TRANSACTIONS);
			}
		});

		return radixEngineTxns;
	}

	@Override
	public void commit(VerifiedTxnsAndProof txnsAndProof, VerifiedVertexStoreState vertexStoreState) {
		var txCommitted = commitInternal(txnsAndProof, vertexStoreState);

		// TODO: refactor mempool to be less generic and make this more efficient
		// TODO: Move this into engine
		List<Txn> removed = this.mempool.committed(txCommitted);
		systemCounters.set(SystemCounters.CounterType.MEMPOOL_COUNT, mempool.getCount());
		if (!removed.isEmpty()) {
			AtomsRemovedFromMempool atomsRemovedFromMempool = AtomsRemovedFromMempool.create(removed);
			mempoolAtomsRemovedEventDispatcher.dispatch(atomsRemovedFromMempool);
		}

		committedDispatcher.dispatch(TxnsCommittedToLedger.create(txCommitted));

		Optional<EpochChange> epochChangeOptional = txnsAndProof.getProof().getNextValidatorSet().map(validatorSet -> {
			var header = txnsAndProof.getProof();
			// TODO: Move vertex stuff somewhere else
			var genesisVertex = UnverifiedVertex.createGenesis(header.getRaw());
			var verifiedGenesisVertex = new VerifiedVertex(genesisVertex, hasher.hash(genesisVertex));
			var nextLedgerHeader = LedgerHeader.create(
				header.getEpoch() + 1,
				View.genesis(),
				header.getAccumulatorState(),
				header.timestamp()
			);
			var genesisQC = QuorumCertificate.ofGenesis(verifiedGenesisVertex, nextLedgerHeader);
			final var initialState =
				VerifiedVertexStoreState.create(
					HighQC.from(genesisQC),
					verifiedGenesisVertex,
					Optional.empty(),
					hasher
				);
			var proposerElection = new WeightedRotatingLeaders(validatorSet);
			var bftConfiguration = new BFTConfiguration(proposerElection, validatorSet, initialState);
			return new EpochChange(header, bftConfiguration);
		});

		epochChangeOptional.ifPresent(e -> this.proposerElection = e.getBFTConfiguration().getProposerElection());

		var ledgerUpdate = new LedgerUpdate(txnsAndProof, epochChangeOptional);
		ledgerUpdateDispatcher.dispatch(ledgerUpdate);
	}
}<|MERGE_RESOLUTION|>--- conflicted
+++ resolved
@@ -20,7 +20,6 @@
 import com.google.common.collect.ImmutableList;
 import com.google.common.collect.ImmutableMap;
 import com.google.inject.Inject;
-import com.radixdlt.atom.TxAction;
 import com.radixdlt.atom.TxBuilderException;
 import com.radixdlt.atom.Txn;
 import com.radixdlt.atom.TxnConstructionRequest;
@@ -59,13 +58,8 @@
 import com.radixdlt.mempool.MempoolRejectedException;
 import com.radixdlt.ledger.VerifiedTxnsAndProof;
 import com.radixdlt.ledger.StateComputerLedger.StateComputer;
-<<<<<<< HEAD
 import com.radixdlt.statecomputer.forks.ForkConfig;
 import com.radixdlt.statecomputer.forks.ForkManager;
-import com.radixdlt.utils.Bytes;
-=======
-import com.radixdlt.statecomputer.forks.Forks;
->>>>>>> 76e842bf
 import org.apache.logging.log4j.LogManager;
 import org.apache.logging.log4j.Logger;
 
@@ -101,7 +95,6 @@
 	private ProposerElection proposerElection;
 	private View epochCeilingView;
 	private OptionalInt maxSigsPerRound;
-
 	private ForkConfig currentForkConfig;
 
 	@Inject
@@ -212,7 +205,6 @@
 	) {
 		var systemActions = TxnConstructionRequest.create();
 		var view = vertex.getView();
-		final TxAction systemAction;
 		var nextValidatorSet = new AtomicReference<BFTValidatorSet>();
 		if (view.compareTo(epochCeilingView) <= 0) {
 			systemActions.action(new NextRound(
@@ -358,9 +350,8 @@
 			throw new CommittedBadTxnException(verifiedTxnsAndProof, e);
 		}
 
-<<<<<<< HEAD
 		maybeNextForkConfig.ifPresent(nextForkConfig -> {
-			log.info("Epoch {} Forking RadixEngine to {}", proof.getEpoch() + 1, nextForkConfig.getName());
+			log.info("Epoch {} forking RadixEngine to {}", proof.getEpoch() + 1, nextForkConfig.getName());
 			final var rules = nextForkConfig.getEngineRules();
 			this.radixEngine.replaceConstraintMachine(
 				rules.getConstraintMachineConfig(),
@@ -370,26 +361,9 @@
 				rules.getParser()
 			);
 			this.epochCeilingView = rules.getMaxRounds();
+			this.maxSigsPerRound = rules.getMaxSigsPerRound();
 			this.currentForkConfig = nextForkConfig;
 		});
-=======
-		// Next epoch
-		if (proof.getNextValidatorSet().isPresent()) {
-			forks.ifForkGet(proof.getEpoch() + 1)
-				.ifPresent(rules -> {
-					log.info("Epoch {} Forking RadixEngine to {}", proof.getEpoch() + 1, rules.name());
-					this.radixEngine.replaceConstraintMachine(
-						rules.getConstraintMachineConfig(),
-						rules.getSerialization(),
-						rules.getActionConstructors(),
-						rules.getBatchVerifier(),
-						rules.getParser()
-					);
-					this.epochCeilingView = rules.getMaxRounds();
-					this.maxSigsPerRound = rules.getMaxSigsPerRound();
-				});
-		}
->>>>>>> 76e842bf
 
 		radixEngineTxns.forEach(t -> {
 			if (t.isSystemOnly()) {
