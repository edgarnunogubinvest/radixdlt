--- conflicted
+++ resolved
@@ -114,19 +114,11 @@
   OLYMPIA_V1 {
     @Override
     public RERules create(RERulesConfig config) {
-<<<<<<< HEAD
-      final var maxRounds = config.getMaxRounds();
-      final var perByteFee = config.getFeeTable().getPerByteFee();
-      final var perUpSubstateFee = config.getFeeTable().getPerUpSubstateFee();
-      final var rakeIncreaseDebouncerEpochLength = config.getRakeIncreaseDebouncerEpochLength();
-      final var tokenSymbolPattern = config.getTokenSymbolPattern();
-=======
       var maxRounds = config.maxRounds();
       var perByteFee = config.feeTable().getPerByteFee();
       var perUpSubstateFee = config.feeTable().getPerUpSubstateFee();
       var rakeIncreaseDebouncerEpochLength = config.rakeIncreaseDebouncerEpochLength();
       var tokenSymbolPattern = config.tokenSymbolPattern();
->>>>>>> 82286bb1
 
       final CMAtomOS v4 = new CMAtomOS();
       v4.load(new ValidatorConstraintScryptV2());
