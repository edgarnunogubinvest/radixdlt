/*
 * (C) Copyright 2021 Radix DLT Ltd
 *
 * Radix DLT Ltd licenses this file to you under the Apache License,
 * Version 2.0 (the "License"); you may not use this file except in
 * compliance with the License.  You may obtain a copy of the
 * License at
 *
 *  http://www.apache.org/licenses/LICENSE-2.0
 *
 * Unless required by applicable law or agreed to in writing,
 * software distributed under the License is distributed on an
 * "AS IS" BASIS, WITHOUT WARRANTIES OR CONDITIONS OF ANY KIND,
 * either express or implied.  See the License for the specific
 * language governing permissions and limitations under the License.
 */

package com.radixdlt.statecomputer;

import com.google.common.collect.ImmutableList;
import com.google.common.collect.Sets;
import com.google.inject.Inject;
<<<<<<< HEAD
=======
import com.google.inject.Singleton;
import com.radixdlt.DefaultSerialization;
>>>>>>> c08c530d
import com.radixdlt.atom.SubstateId;
import com.radixdlt.atom.Txn;
import com.radixdlt.constraintmachine.RETxn;
import com.radixdlt.constraintmachine.DataPointer;
import com.radixdlt.constraintmachine.Spin;
import com.radixdlt.counters.SystemCounters;
<<<<<<< HEAD
=======
import com.radixdlt.counters.SystemCounters.CounterType;
import com.radixdlt.crypto.HashUtils;
>>>>>>> c08c530d
import com.radixdlt.engine.RadixEngine;
import com.radixdlt.engine.RadixEngineErrorCode;
import com.radixdlt.engine.RadixEngineException;
import com.radixdlt.environment.EventDispatcher;
import com.radixdlt.environment.EventProcessor;
import com.radixdlt.identifiers.AID;
import com.radixdlt.mempool.Mempool;
import com.radixdlt.mempool.MempoolAtom;
import com.radixdlt.mempool.MempoolConfig;
import com.radixdlt.mempool.MempoolDuplicateException;
import com.radixdlt.mempool.MempoolFullException;
import com.radixdlt.mempool.MempoolRejectedException;
<<<<<<< HEAD
=======
import com.radixdlt.atom.Atom;
import com.radixdlt.mempool.MempoolRelayCommands;
import com.radixdlt.mempool.MempoolRelayTrigger;
import com.radixdlt.serialization.DsonOutput;
>>>>>>> c08c530d
import com.radixdlt.utils.Pair;

import java.util.ArrayList;
import java.util.HashMap;
import java.util.List;
import java.util.Map;
import java.util.Objects;
import java.util.Optional;
import java.util.Set;
import java.util.TreeSet;
import java.util.concurrent.ConcurrentHashMap;
import java.util.stream.Collectors;

/**
 * A mempool which uses internal radix engine to be more efficient.
 */
<<<<<<< HEAD
public final class RadixEngineMempool implements Mempool<RETxn> {
	private final ConcurrentHashMap<AID, RETxn> data = new ConcurrentHashMap<>();
	private final Map<SubstateId, Set<AID>> substateIndex = new HashMap<>();
	private final int maxSize;
=======
@Singleton
public final class RadixEngineMempool implements Mempool<ParsedTransaction> {
	private final ConcurrentHashMap<Txn, MempoolAtom> data = new ConcurrentHashMap<>();
	private final Map<SubstateId, Set<Txn>> particleIndex = new HashMap<>();
	private final MempoolConfig mempoolConfig;
>>>>>>> c08c530d
	private final SystemCounters counters;
	private final RadixEngine<LedgerAndBFTProof> radixEngine;
	private EventDispatcher<MempoolRelayCommands> mempoolRelayCommandsEventDispatcher;

	@Inject
	public RadixEngineMempool(
		RadixEngine<LedgerAndBFTProof> radixEngine,
		MempoolConfig mempoolConfig,
		SystemCounters counters,
		EventDispatcher<MempoolRelayCommands> mempoolRelayCommandsEventDispatcher
	) {
		if (mempoolConfig.maxSize() <= 0) {
			throw new IllegalArgumentException("mempool.maxSize must be positive: " + mempoolConfig.maxSize());
		}
		this.radixEngine = radixEngine;
		this.mempoolConfig = Objects.requireNonNull(mempoolConfig);
		this.counters = Objects.requireNonNull(counters);
		this.mempoolRelayCommandsEventDispatcher = Objects.requireNonNull(mempoolRelayCommandsEventDispatcher);
	}

	@Override
	public void add(Txn txn) throws MempoolRejectedException {
		if (this.data.size() >= this.mempoolConfig.maxSize()) {
			throw new MempoolFullException(
				String.format("Mempool full: %s of %s items", this.data.size(), this.mempoolConfig.maxSize())
			);
		}

		if (this.data.containsKey(txn.getId())) {
			throw new MempoolDuplicateException(String.format("Mempool already has command %s", txn.getId()));
		}

		final List<RETxn> radixEngineTxns;
		try {
			RadixEngine.RadixEngineBranch<LedgerAndBFTProof> checker = radixEngine.transientBranch();
			radixEngineTxns = checker.execute(List.of(txn));
		} catch (RadixEngineException e) {
			// TODO: allow missing dependency atoms to live for a certain amount of time
			throw new RadixEngineMempoolException(e);
		} finally {
			radixEngine.deleteBranches();
		}

<<<<<<< HEAD
		this.data.put(txn.getId(), radixEngineTxns.get(0));
		for (var instruction : radixEngineTxns.get(0).instructions()) {
=======
		this.data.put(txn, MempoolAtom.create(parsedTransactions.get(0).getAtom(), System.currentTimeMillis(), Optional.empty()));

		for (var instruction : parsedTransactions.get(0).instructions()) {
>>>>>>> c08c530d
			if (instruction.getSpin() == Spin.DOWN) {
				var substateId = instruction.getSubstate().getId();
				substateIndex.merge(substateId, Set.of(txn.getId()), Sets::union);
			}
		}

		updateCounts();
	}

	@Override
	public List<Pair<Txn, Exception>> committed(List<RETxn> transactions) {
		final var removed = new ArrayList<Pair<Txn, Exception>>();
		final var committedIds = transactions.stream()
			.map(p -> p.getTxn().getId())
			.collect(Collectors.toSet());

		transactions.stream()
			.flatMap(t -> t.instructions().stream())
			.filter(i -> i.getSpin() == Spin.DOWN)
			.forEach(instruction -> {
				var substateId = instruction.getSubstate().getId();
				Set<AID> txnIds = substateIndex.remove(substateId);
				if (txnIds == null) {
					return;
				}

				for (var txnId : txnIds) {
					var toRemove = data.remove(txnId);
					// TODO: Cleanup
<<<<<<< HEAD
					if (toRemove != null && !committedIds.contains(toRemove.getTxn().getId())) {
						removed.add(Pair.of(toRemove.getTxn(), new RadixEngineMempoolException(
=======
					if (toRemove != null && !atomIds.contains(atomIdOf(toRemove.getAtom()))) {
						removed.add(Pair.of(txn, new RadixEngineMempoolException(
>>>>>>> c08c530d
							new RadixEngineException(
								toRemove.getTxn(),
								RadixEngineErrorCode.CM_ERROR,
								"Mempool evicted",
								DataPointer.ofAtom()
							)
						)));
					}
				}
			});

		updateCounts();
		return removed;
	}

	@Override
	public List<Txn> getTxns(int count, List<RETxn> prepared) {
		// TODO: Order by highest fees paid
		var copy = new TreeSet<>(data.keySet());
		prepared.stream()
			.flatMap(t -> t.instructions().stream())
			.filter(i -> i.getSpin() == Spin.DOWN)
			.flatMap(i -> substateIndex.getOrDefault(i.getSubstate().getId(), Set.of()).stream())
			.distinct()
			.forEach(copy::remove);

		var txns = new ArrayList<Txn>();

		for (int i = 0; i < count && !copy.isEmpty(); i++) {
			var txId = copy.first();
			copy.remove(txId);
			var reTxn = data.get(txId);
			reTxn.instructions().stream().filter(inst -> inst.getSpin() == Spin.DOWN)
				.flatMap(inst -> substateIndex.getOrDefault(inst.getSubstate().getId(), Set.of()).stream())
				.distinct()
				.forEach(copy::remove);

			txns.add(reTxn.getTxn());
		}

		return txns;
	}

	public EventProcessor<MempoolRelayTrigger> mempoolRelayTriggerEventProcessor() {
		return ev -> {
			final var now = System.currentTimeMillis();
			final var maxAddTime = now - this.mempoolConfig.commandRelayInitialDelay();
			final var commandsToRelay = this.data
				.entrySet().stream()
				.filter(e ->
					e.getValue().getInserted() <= maxAddTime
						&& now >= e.getValue().getLastRelayed().orElse(0L) + this.mempoolConfig.commandRelayRepeatDelay()
				)
				.map(e -> {
					final var updated = e.getValue().withLastRelayed(now);
					this.data.put(e.getKey(), updated);
					return e.getKey();
				})
				.collect(ImmutableList.toImmutableList());

			if (!commandsToRelay.isEmpty()) {
				mempoolRelayCommandsEventDispatcher.dispatch(MempoolRelayCommands.create(commandsToRelay));
			}
		};
	}

	private void updateCounts() {
		this.counters.set(CounterType.MEMPOOL_COUNT, this.data.size());
		this.counters.set(CounterType.MEMPOOL_MAXCOUNT, this.mempoolConfig.maxSize());
	}

	@Override
	public String toString() {
		return String.format("%s[%x:%s/%s]",
			getClass().getSimpleName(), System.identityHashCode(this), this.data.size(), this.mempoolConfig.maxSize());
	}
}<|MERGE_RESOLUTION|>--- conflicted
+++ resolved
@@ -20,22 +20,14 @@
 import com.google.common.collect.ImmutableList;
 import com.google.common.collect.Sets;
 import com.google.inject.Inject;
-<<<<<<< HEAD
-=======
 import com.google.inject.Singleton;
-import com.radixdlt.DefaultSerialization;
->>>>>>> c08c530d
 import com.radixdlt.atom.SubstateId;
 import com.radixdlt.atom.Txn;
 import com.radixdlt.constraintmachine.RETxn;
 import com.radixdlt.constraintmachine.DataPointer;
 import com.radixdlt.constraintmachine.Spin;
 import com.radixdlt.counters.SystemCounters;
-<<<<<<< HEAD
-=======
 import com.radixdlt.counters.SystemCounters.CounterType;
-import com.radixdlt.crypto.HashUtils;
->>>>>>> c08c530d
 import com.radixdlt.engine.RadixEngine;
 import com.radixdlt.engine.RadixEngineErrorCode;
 import com.radixdlt.engine.RadixEngineException;
@@ -43,18 +35,13 @@
 import com.radixdlt.environment.EventProcessor;
 import com.radixdlt.identifiers.AID;
 import com.radixdlt.mempool.Mempool;
-import com.radixdlt.mempool.MempoolAtom;
+import com.radixdlt.mempool.MempoolTxn;
 import com.radixdlt.mempool.MempoolConfig;
 import com.radixdlt.mempool.MempoolDuplicateException;
 import com.radixdlt.mempool.MempoolFullException;
 import com.radixdlt.mempool.MempoolRejectedException;
-<<<<<<< HEAD
-=======
-import com.radixdlt.atom.Atom;
 import com.radixdlt.mempool.MempoolRelayCommands;
 import com.radixdlt.mempool.MempoolRelayTrigger;
-import com.radixdlt.serialization.DsonOutput;
->>>>>>> c08c530d
 import com.radixdlt.utils.Pair;
 
 import java.util.ArrayList;
@@ -71,18 +58,11 @@
 /**
  * A mempool which uses internal radix engine to be more efficient.
  */
-<<<<<<< HEAD
+@Singleton
 public final class RadixEngineMempool implements Mempool<RETxn> {
-	private final ConcurrentHashMap<AID, RETxn> data = new ConcurrentHashMap<>();
+	private final ConcurrentHashMap<AID, MempoolTxn> data = new ConcurrentHashMap<>();
 	private final Map<SubstateId, Set<AID>> substateIndex = new HashMap<>();
-	private final int maxSize;
-=======
-@Singleton
-public final class RadixEngineMempool implements Mempool<ParsedTransaction> {
-	private final ConcurrentHashMap<Txn, MempoolAtom> data = new ConcurrentHashMap<>();
-	private final Map<SubstateId, Set<Txn>> particleIndex = new HashMap<>();
 	private final MempoolConfig mempoolConfig;
->>>>>>> c08c530d
 	private final SystemCounters counters;
 	private final RadixEngine<LedgerAndBFTProof> radixEngine;
 	private EventDispatcher<MempoolRelayCommands> mempoolRelayCommandsEventDispatcher;
@@ -126,14 +106,9 @@
 			radixEngine.deleteBranches();
 		}
 
-<<<<<<< HEAD
-		this.data.put(txn.getId(), radixEngineTxns.get(0));
+		var mempoolTxn = MempoolTxn.create(radixEngineTxns.get(0), System.currentTimeMillis(), Optional.empty());
+		this.data.put(txn.getId(), mempoolTxn);
 		for (var instruction : radixEngineTxns.get(0).instructions()) {
-=======
-		this.data.put(txn, MempoolAtom.create(parsedTransactions.get(0).getAtom(), System.currentTimeMillis(), Optional.empty()));
-
-		for (var instruction : parsedTransactions.get(0).instructions()) {
->>>>>>> c08c530d
 			if (instruction.getSpin() == Spin.DOWN) {
 				var substateId = instruction.getSubstate().getId();
 				substateIndex.merge(substateId, Set.of(txn.getId()), Sets::union);
@@ -163,20 +138,17 @@
 				for (var txnId : txnIds) {
 					var toRemove = data.remove(txnId);
 					// TODO: Cleanup
-<<<<<<< HEAD
-					if (toRemove != null && !committedIds.contains(toRemove.getTxn().getId())) {
-						removed.add(Pair.of(toRemove.getTxn(), new RadixEngineMempoolException(
-=======
-					if (toRemove != null && !atomIds.contains(atomIdOf(toRemove.getAtom()))) {
-						removed.add(Pair.of(txn, new RadixEngineMempoolException(
->>>>>>> c08c530d
-							new RadixEngineException(
-								toRemove.getTxn(),
-								RadixEngineErrorCode.CM_ERROR,
-								"Mempool evicted",
-								DataPointer.ofAtom()
+					if (toRemove != null && !committedIds.contains(toRemove.getRETxn().getTxn().getId())) {
+						removed.add(Pair.of(toRemove.getRETxn().getTxn(),
+							new RadixEngineMempoolException(
+								new RadixEngineException(
+									toRemove.getRETxn().getTxn(),
+									RadixEngineErrorCode.CM_ERROR,
+									"Mempool evicted",
+									DataPointer.ofAtom()
+								)
 							)
-						)));
+						));
 					}
 				}
 			});
@@ -201,13 +173,13 @@
 		for (int i = 0; i < count && !copy.isEmpty(); i++) {
 			var txId = copy.first();
 			copy.remove(txId);
-			var reTxn = data.get(txId);
-			reTxn.instructions().stream().filter(inst -> inst.getSpin() == Spin.DOWN)
+			var mempoolTxn = data.get(txId);
+			mempoolTxn.getRETxn().instructions().stream().filter(inst -> inst.getSpin() == Spin.DOWN)
 				.flatMap(inst -> substateIndex.getOrDefault(inst.getSubstate().getId(), Set.of()).stream())
 				.distinct()
 				.forEach(copy::remove);
 
-			txns.add(reTxn.getTxn());
+			txns.add(mempoolTxn.getRETxn().getTxn());
 		}
 
 		return txns;
@@ -226,7 +198,7 @@
 				.map(e -> {
 					final var updated = e.getValue().withLastRelayed(now);
 					this.data.put(e.getKey(), updated);
-					return e.getKey();
+					return e.getValue().getRETxn().getTxn();
 				})
 				.collect(ImmutableList.toImmutableList());
 
