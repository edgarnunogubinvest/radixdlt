/* Copyright 2021 Radix DLT Ltd incorporated in England.
 *
 * Licensed under the Radix License, Version 1.0 (the "License"); you may not use this
 * file except in compliance with the License. You may obtain a copy of the License at:
 *
 * radixfoundation.org/licenses/LICENSE-v1
 *
 * The Licensor hereby grants permission for the Canonical version of the Work to be
 * published, distributed and used under or by reference to the Licensor’s trademark
 * Radix ® and use of any unregistered trade names, logos or get-up.
 *
 * The Licensor provides the Work (and each Contributor provides its Contributions) on an
 * "AS IS" BASIS, WITHOUT WARRANTIES OR CONDITIONS OF ANY KIND, either express or implied,
 * including, without limitation, any warranties or conditions of TITLE, NON-INFRINGEMENT,
 * MERCHANTABILITY, or FITNESS FOR A PARTICULAR PURPOSE.
 *
 * Whilst the Work is capable of being deployed, used and adopted (instantiated) to create
 * a distributed ledger it is your responsibility to test and validate the code, together
 * with all logic and performance of that code under all foreseeable scenarios.
 *
 * The Licensor does not make or purport to make and hereby excludes liability for all
 * and any representation, warranty or undertaking in any form whatsoever, whether express
 * or implied, to any entity or person, including any representation, warranty or
 * undertaking, as to the functionality security use, value or other characteristics of
 * any distributed ledger nor in respect the functioning or value of any tokens which may
 * be created stored or transferred using the Work. The Licensor does not warrant that the
 * Work or any use of the Work complies with any law or regulation in any territory where
 * it may be implemented or used or that it will be appropriate for any specific purpose.
 *
 * Neither the licensor nor any current or former employees, officers, directors, partners,
 * trustees, representatives, agents, advisors, contractors, or volunteers of the Licensor
 * shall be liable for any direct or indirect, special, incidental, consequential or other
 * losses of any kind, in tort, contract or otherwise (including but not limited to loss
 * of revenue, income or profits, or loss of use or data, or loss of reputation, or loss
 * of any economic or other opportunity of whatsoever nature or howsoever arising), arising
 * out of or in connection with (without limitation of any use, misuse, of any ledger system
 * or use made or its functionality or any performance or operation of any code or protocol
 * caused by bugs or programming or logic errors or otherwise);
 *
 * A. any offer, purchase, holding, use, sale, exchange or transmission of any
 * cryptographic keys, tokens or assets created, exchanged, stored or arising from any
 * interaction with the Work;
 *
 * B. any failure in a transmission or loss of any token or assets keys or other digital
 * artefacts due to errors in transmission;
 *
 * C. bugs, hacks, logic errors or faults in the Work or any communication;
 *
 * D. system software or apparatus including but not limited to losses caused by errors
 * in holding or transmitting tokens by any third-party;
 *
 * E. breaches or failure of security including hacker attacks, loss or disclosure of
 * password, loss of private key, unauthorised use or misuse of such passwords or keys;
 *
 * F. any losses including loss of anticipated savings or other benefits resulting from
 * use of the Work or any changes to the Work (however implemented).
 *
 * You are solely responsible for; testing, validating and evaluation of all operation
 * logic, functionality, security and appropriateness of using the Work for any commercial
 * or non-commercial purpose and for any reproduction or redistribution by You of the
 * Work. You assume all risks associated with Your use of the Work and the exercise of
 * permissions under this License.
 */

package com.radixdlt.network.p2p.transport;

import com.google.common.hash.HashCode;
import com.radixdlt.counters.SystemCounters;
import com.radixdlt.crypto.ECKeyOps;
import com.radixdlt.environment.EventDispatcher;
import com.radixdlt.network.p2p.RadixNodeUri;
import com.radixdlt.network.p2p.PeerEvent;
import com.radixdlt.network.p2p.P2PConfig;
import com.radixdlt.network.p2p.transport.logging.LogSink;
import com.radixdlt.network.p2p.transport.logging.LoggingHandler;
import com.radixdlt.networks.Addressing;
import com.radixdlt.serialization.Serialization;
import io.netty.channel.ChannelInitializer;
import io.netty.channel.ChannelOption;
import io.netty.channel.socket.SocketChannel;
import io.netty.handler.codec.LengthFieldBasedFrameDecoder;
import io.netty.handler.codec.LengthFieldPrepender;
import io.netty.handler.codec.bytes.ByteArrayDecoder;
import io.netty.handler.codec.bytes.ByteArrayEncoder;
import org.apache.logging.log4j.LogManager;
import org.apache.logging.log4j.Logger;

import java.security.SecureRandom;
import java.util.Objects;
import java.util.Optional;

public final class PeerChannelInitializer extends ChannelInitializer<SocketChannel> {
	private static final Logger log = LogManager.getLogger();

	private static final int MAX_PACKET_LENGTH = 1024 * 1024;
	private static final int FRAME_HEADER_LENGTH = Integer.BYTES;

	private final P2PConfig config;
	private final Addressing addressing;
<<<<<<< HEAD
	private final int magic;
	private final HashCode latestKnownForkHash;
=======
	private final int networkId;
>>>>>>> c3f587f6
	private final SystemCounters counters;
	private final Serialization serialization;
	private final SecureRandom secureRandom;
	private final ECKeyOps ecKeyOps;
	private final EventDispatcher<PeerEvent> peerEventDispatcher;
	private final Optional<RadixNodeUri> uri;

	public PeerChannelInitializer(
		P2PConfig config,
		Addressing addressing,
<<<<<<< HEAD
		int magic,
		HashCode latestKnownForkHash,
=======
		int networkId,
>>>>>>> c3f587f6
		SystemCounters counters,
		Serialization serialization,
		SecureRandom secureRandom,
		ECKeyOps ecKeyOps,
		EventDispatcher<PeerEvent> peerEventDispatcher,
		Optional<RadixNodeUri> uri
	) {
		this.config = Objects.requireNonNull(config);
		this.addressing = Objects.requireNonNull(addressing);
<<<<<<< HEAD
		this.magic = magic;
		this.latestKnownForkHash = Objects.requireNonNull(latestKnownForkHash);
=======
		this.networkId = networkId;
>>>>>>> c3f587f6
		this.counters = Objects.requireNonNull(counters);
		this.serialization = Objects.requireNonNull(serialization);
		this.secureRandom = Objects.requireNonNull(secureRandom);
		this.ecKeyOps = Objects.requireNonNull(ecKeyOps);
		this.peerEventDispatcher = Objects.requireNonNull(peerEventDispatcher);
		this.uri = Objects.requireNonNull(uri);
	}

	@Override
	protected void initChannel(SocketChannel socketChannel) {
		final var channel = new PeerChannel(
			config,
			addressing,
<<<<<<< HEAD
			magic,
			latestKnownForkHash,
=======
			networkId,
>>>>>>> c3f587f6
			counters,
			serialization,
			secureRandom,
			ecKeyOps,
			peerEventDispatcher,
			uri,
			socketChannel
		);
		final var config = socketChannel.config();
		config.setReceiveBufferSize(MAX_PACKET_LENGTH);
		config.setSendBufferSize(MAX_PACKET_LENGTH);
		config.setOption(ChannelOption.SO_RCVBUF, 1024 * 1024);
		config.setOption(ChannelOption.SO_BACKLOG, 1024);

		if (log.isDebugEnabled()) {
			socketChannel.pipeline().addLast(new LoggingHandler(LogSink.using(log), false));
		}

		uri.ifPresent(u -> log.trace("Initializing peer channel to {}", u));

		final int packetLength = MAX_PACKET_LENGTH + FRAME_HEADER_LENGTH;
		final int headerLength = FRAME_HEADER_LENGTH;

		// TODO(luk): get rid of length-based framing and extend FrameCodec with
		// capability of reading partial frames and multiple frames from a single data read
		socketChannel.pipeline()
			.addLast("unpack", new LengthFieldBasedFrameDecoder(packetLength, 0, headerLength, 0, headerLength))
			.addLast("bytesDecoder", new ByteArrayDecoder())
			.addLast("handler", channel)
			.addLast("pack", new LengthFieldPrepender(headerLength))
			.addLast("bytesEncoder", new ByteArrayEncoder());
	}
}
<|MERGE_RESOLUTION|>--- conflicted
+++ resolved
@@ -64,7 +64,6 @@
 
 package com.radixdlt.network.p2p.transport;
 
-import com.google.common.hash.HashCode;
 import com.radixdlt.counters.SystemCounters;
 import com.radixdlt.crypto.ECKeyOps;
 import com.radixdlt.environment.EventDispatcher;
@@ -97,12 +96,7 @@
 
 	private final P2PConfig config;
 	private final Addressing addressing;
-<<<<<<< HEAD
-	private final int magic;
-	private final HashCode latestKnownForkHash;
-=======
 	private final int networkId;
->>>>>>> c3f587f6
 	private final SystemCounters counters;
 	private final Serialization serialization;
 	private final SecureRandom secureRandom;
@@ -113,12 +107,7 @@
 	public PeerChannelInitializer(
 		P2PConfig config,
 		Addressing addressing,
-<<<<<<< HEAD
-		int magic,
-		HashCode latestKnownForkHash,
-=======
 		int networkId,
->>>>>>> c3f587f6
 		SystemCounters counters,
 		Serialization serialization,
 		SecureRandom secureRandom,
@@ -128,12 +117,7 @@
 	) {
 		this.config = Objects.requireNonNull(config);
 		this.addressing = Objects.requireNonNull(addressing);
-<<<<<<< HEAD
-		this.magic = magic;
-		this.latestKnownForkHash = Objects.requireNonNull(latestKnownForkHash);
-=======
 		this.networkId = networkId;
->>>>>>> c3f587f6
 		this.counters = Objects.requireNonNull(counters);
 		this.serialization = Objects.requireNonNull(serialization);
 		this.secureRandom = Objects.requireNonNull(secureRandom);
@@ -147,12 +131,7 @@
 		final var channel = new PeerChannel(
 			config,
 			addressing,
-<<<<<<< HEAD
-			magic,
-			latestKnownForkHash,
-=======
 			networkId,
->>>>>>> c3f587f6
 			counters,
 			serialization,
 			secureRandom,
@@ -185,4 +164,4 @@
 			.addLast("pack", new LengthFieldPrepender(headerLength))
 			.addLast("bytesEncoder", new ByteArrayEncoder());
 	}
-}
+}