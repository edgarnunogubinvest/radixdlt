/* Copyright 2021 Radix Publishing Ltd incorporated in Jersey (Channel Islands).
 *
 * Licensed under the Radix License, Version 1.0 (the "License"); you may not use this
 * file except in compliance with the License. You may obtain a copy of the License at:
 *
 * radixfoundation.org/licenses/LICENSE-v1
 *
 * The Licensor hereby grants permission for the Canonical version of the Work to be
 * published, distributed and used under or by reference to the Licensor’s trademark
 * Radix ® and use of any unregistered trade names, logos or get-up.
 *
 * The Licensor provides the Work (and each Contributor provides its Contributions) on an
 * "AS IS" BASIS, WITHOUT WARRANTIES OR CONDITIONS OF ANY KIND, either express or implied,
 * including, without limitation, any warranties or conditions of TITLE, NON-INFRINGEMENT,
 * MERCHANTABILITY, or FITNESS FOR A PARTICULAR PURPOSE.
 *
 * Whilst the Work is capable of being deployed, used and adopted (instantiated) to create
 * a distributed ledger it is your responsibility to test and validate the code, together
 * with all logic and performance of that code under all foreseeable scenarios.
 *
 * The Licensor does not make or purport to make and hereby excludes liability for all
 * and any representation, warranty or undertaking in any form whatsoever, whether express
 * or implied, to any entity or person, including any representation, warranty or
 * undertaking, as to the functionality security use, value or other characteristics of
 * any distributed ledger nor in respect the functioning or value of any tokens which may
 * be created stored or transferred using the Work. The Licensor does not warrant that the
 * Work or any use of the Work complies with any law or regulation in any territory where
 * it may be implemented or used or that it will be appropriate for any specific purpose.
 *
 * Neither the licensor nor any current or former employees, officers, directors, partners,
 * trustees, representatives, agents, advisors, contractors, or volunteers of the Licensor
 * shall be liable for any direct or indirect, special, incidental, consequential or other
 * losses of any kind, in tort, contract or otherwise (including but not limited to loss
 * of revenue, income or profits, or loss of use or data, or loss of reputation, or loss
 * of any economic or other opportunity of whatsoever nature or howsoever arising), arising
 * out of or in connection with (without limitation of any use, misuse, of any ledger system
 * or use made or its functionality or any performance or operation of any code or protocol
 * caused by bugs or programming or logic errors or otherwise);
 *
 * A. any offer, purchase, holding, use, sale, exchange or transmission of any
 * cryptographic keys, tokens or assets created, exchanged, stored or arising from any
 * interaction with the Work;
 *
 * B. any failure in a transmission or loss of any token or assets keys or other digital
 * artefacts due to errors in transmission;
 *
 * C. bugs, hacks, logic errors or faults in the Work or any communication;
 *
 * D. system software or apparatus including but not limited to losses caused by errors
 * in holding or transmitting tokens by any third-party;
 *
 * E. breaches or failure of security including hacker attacks, loss or disclosure of
 * password, loss of private key, unauthorised use or misuse of such passwords or keys;
 *
 * F. any losses including loss of anticipated savings or other benefits resulting from
 * use of the Work or any changes to the Work (however implemented).
 *
 * You are solely responsible for; testing, validating and evaluation of all operation
 * logic, functionality, security and appropriateness of using the Work for any commercial
 * or non-commercial purpose and for any reproduction or redistribution by You of the
 * Work. You assume all risks associated with Your use of the Work and the exercise of
 * permissions under this License.
 */

package com.radixdlt.network.p2p;

import com.google.common.collect.ImmutableSet;
import com.google.common.collect.Sets;
import com.google.inject.Inject;
import com.google.inject.Provider;
import com.radixdlt.consensus.bft.Self;
import com.radixdlt.counters.SystemCounters;
import com.radixdlt.counters.SystemCounters.CounterType;
import com.radixdlt.environment.EventProcessor;
import com.radixdlt.network.messaging.InboundMessage;
import com.radixdlt.network.p2p.addressbook.AddressBook;
import com.radixdlt.network.p2p.addressbook.AddressBookEntry;
import com.radixdlt.network.p2p.PeerEvent.PeerConnected;
import com.radixdlt.network.p2p.PeerEvent.PeerDisconnected;
import com.radixdlt.network.p2p.PeerEvent.PeerLostLiveness;
import com.radixdlt.network.p2p.PeerEvent.PeerConnectionTimeout;
import com.radixdlt.network.p2p.PeerEvent.PeerHandshakeFailed;
import com.radixdlt.network.p2p.PeerEvent.PeerBanned;
import com.radixdlt.network.p2p.transport.PeerChannel;
import com.radixdlt.networks.Addressing;
import com.radixdlt.utils.functional.Result;
import io.reactivex.rxjava3.core.Observable;
import io.reactivex.rxjava3.subjects.PublishSubject;
import org.apache.logging.log4j.LogManager;
import org.apache.logging.log4j.Logger;

import java.util.Collection;
import java.util.Comparator;
import java.util.Map;
import java.util.Objects;
import java.util.Optional;
import java.util.Set;
import java.util.concurrent.CompletableFuture;
import java.util.concurrent.ConcurrentHashMap;

import static com.radixdlt.network.messaging.MessagingErrors.PEER_BANNED;
import static com.radixdlt.network.messaging.MessagingErrors.SELF_CONNECTION_ATTEMPT;
import static java.util.function.Predicate.not;

/**
 * Manages active connections to other peers.
 */
public final class PeerManager {
	private static final Logger log = LogManager.getLogger();

	private final NodeId self;
	private final P2PConfig config;
	private final Addressing addressing;
	private final Provider<AddressBook> addressBook;
	private final Provider<PendingOutboundChannelsManager> pendingOutboundChannelsManager;
	private final SystemCounters counters;

	private final Object lock = new Object();
	private final Map<NodeId, Set<PeerChannel>> activeChannels = new ConcurrentHashMap<>();
	private final PublishSubject<Observable<InboundMessage>> inboundMessagesFromChannels = PublishSubject.create();

	@Inject
	public PeerManager(
		@Self RadixNodeUri self,
		P2PConfig config,
		Addressing addressing,
		Provider<AddressBook> addressBook,
		Provider<PendingOutboundChannelsManager> pendingOutboundChannelsManager,
		SystemCounters counters
	) {
		this.self = Objects.requireNonNull(self.getNodeId());
		this.config = Objects.requireNonNull(config);
		this.addressing = addressing;
		this.addressBook = Objects.requireNonNull(addressBook);
		this.pendingOutboundChannelsManager = Objects.requireNonNull(pendingOutboundChannelsManager);
<<<<<<< HEAD

		log.info("Node URI: {}",  self);
=======
		this.counters = Objects.requireNonNull(counters);
>>>>>>> 08177093
	}

	public Observable<InboundMessage> messages() {
		return Observable.merge(inboundMessagesFromChannels);
	}

	public CompletableFuture<PeerChannel> findOrCreateChannel(NodeId nodeId) {
		synchronized (lock) {
			final var checkResult = this.canConnectTo(nodeId);
			return checkResult.fold(
				error -> CompletableFuture.failedFuture(new RuntimeException(error.message())),
				unused -> this.findOrCreateChannelInternal(nodeId)
			);
		}
	}

	private CompletableFuture<PeerChannel> findOrCreateChannelInternal(NodeId nodeId) {
		final var maybeActiveChannel = channelFor(nodeId);
		if (maybeActiveChannel.isPresent()) {
			return CompletableFuture.completedFuture(maybeActiveChannel.get());
		} else {
			final var maybeAddress = this.addressBook.get().findBestKnownAddressById(nodeId);
			if (maybeAddress.isPresent()) {
				return connect(maybeAddress.get());
			} else {
				return CompletableFuture.failedFuture(new RuntimeException("Unknown peer "
					+ addressing.forNodes().of(nodeId.getPublicKey())));
			}
		}
	}

	/**
	 * Try connecting to a specific URI
	 */
	public void tryConnect(RadixNodeUri uri) {
		synchronized (lock) {
			if (!canConnectTo(uri.getNodeId()).isSuccess()) {
				return;
			}

			if (this.getRemainingOutboundSlots() <= 0) {
				return;
			}

			if (channelFor(uri.getNodeId()).isEmpty()) {
				this.connect(uri);
			}
		}
	}

	private Result<Object> canConnectTo(NodeId nodeId) {
		if (nodeId.equals(self)) {
			log.info("Ignoring self connection attempt");
			return SELF_CONNECTION_ATTEMPT.result();
		}

		if (this.addressBook.get().findById(nodeId).filter(AddressBookEntry::isBanned).isPresent()) {
			return PEER_BANNED.result();
		}

		return Result.ok(new Object());
	}

	private Optional<PeerChannel> channelFor(NodeId nodeId) {
		return Optional.ofNullable(this.activeChannels.get(nodeId))
			.stream().map(s -> s.iterator().next())
			.findAny();
	}

	private CompletableFuture<PeerChannel> connect(RadixNodeUri uri) {
		synchronized (lock) {
			return channelFor(uri.getNodeId())
				.map(CompletableFuture::completedFuture) // either return an existing channel
				.orElseGet(() -> this.pendingOutboundChannelsManager.get().connectTo(uri)); // or try to create a new one
		}
	}

	public EventProcessor<PeerEvent> peerEventProcessor() {
		return peerEvent -> {
			if (peerEvent instanceof PeerConnected) {
				this.handlePeerConnected((PeerConnected) peerEvent);
			} else if (peerEvent instanceof PeerDisconnected) {
				this.handlePeerDisconnected((PeerDisconnected) peerEvent);
			} else if (peerEvent instanceof PeerLostLiveness) {
				this.handlePeerLostLiveness((PeerLostLiveness) peerEvent);
			} else if (peerEvent instanceof PeerBanned) {
				this.handlePeerBanned((PeerBanned) peerEvent);
			} else if (peerEvent instanceof PeerConnectionTimeout) {
				this.handlePeerConnectionTimeout((PeerConnectionTimeout) peerEvent);
			} else if (peerEvent instanceof PeerHandshakeFailed) {
				this.handlePeerHandshakeFailed((PeerHandshakeFailed) peerEvent);
			}
		};
	}

	private void handlePeerConnected(PeerConnected peerConnected) {
		synchronized (lock) {
			final var channel = peerConnected.getChannel();
			final var channels = this.activeChannels.computeIfAbsent(
				channel.getRemoteNodeId(),
				unused -> Sets.newConcurrentHashSet()
			);
			channels.add(channel);
			channel.getUri().ifPresent(this.addressBook.get()::addOrUpdatePeerWithSuccessfulConnection);
			inboundMessagesFromChannels.onNext(channel.inboundMessages().toObservable());

			if (channel.isInbound() && !this.shouldAcceptInboundPeer(channel.getRemoteNodeId())) {
				channel.disconnect();
			}

			if (channel.isOutbound() && this.getRemainingOutboundSlots() < 0) {
				// we're over the limit, need to disconnect one of the peers
				this.disconnectOutboundPeersOverLimit(peerConnected.getChannel().getRemoteNodeId());
			}

			updateChannelsCounters();
		}
	}

	private void disconnectOutboundPeersOverLimit(NodeId justConnectedPeer) {
		// TODO(luk): first try to disconnect duplicated channels (inbound)

		if (this.getRemainingOutboundSlots() >= 0) {
			return; // we're good
		}

		final var peersOverLimit = -this.getRemainingOutboundSlots();

		final Comparator<PeerChannel> comparator =
			(p1, p2) -> (int) (p1.sentMessagesRate() - p2.sentMessagesRate());

		this.activeChannels().stream()
			// not disconnecting peer that has just connected
			.filter(not(p -> p.getRemoteNodeId().equals(justConnectedPeer)))
			.sorted(comparator)
			.limit(peersOverLimit)
			.forEach(PeerChannel::disconnect);
	}

	private boolean shouldAcceptInboundPeer(NodeId nodeId) {
		final var isBanned = this.addressBook.get().findById(nodeId)
			.map(AddressBookEntry::isBanned)
			.orElse(false);

		if (isBanned) {
			log.info(
				"Dropping inbound connection from peer {}: peer is banned",
				addressing.forNodes().of(nodeId.getPublicKey())
			);
		}

		final var limitReached = this.activeChannels.size() > config.maxInboundChannels();
		if (limitReached) {
			log.info(
				"Dropping inbound connection from peer {}: no more inbound channels allowed",
				addressing.forNodes().of(nodeId.getPublicKey())
			);
		}

		return !isBanned && !limitReached;
	}

	private void handlePeerDisconnected(PeerDisconnected peerDisconnected) {
		synchronized (lock) {
			final var channel = peerDisconnected.getChannel();
			final var channelsForPubKey = this.activeChannels.get(channel.getRemoteNodeId());
			if (channelsForPubKey != null) {
				channelsForPubKey.remove(channel);
				if (channelsForPubKey.isEmpty()) {
					this.activeChannels.remove(channel.getRemoteNodeId());
					updateChannelsCounters();
				}
			}
		}
	}

	private void handlePeerLostLiveness(PeerLostLiveness peerLostLiveness) {
		synchronized (lock) {
			log.info(
				"Peer {} lost liveness (ping timeout)",
				addressing.forNodes().of(peerLostLiveness.getNodeId().getPublicKey())
			);
			channelFor(peerLostLiveness.getNodeId()).ifPresent(PeerChannel::disconnect);
		}
	}

	public ImmutableSet<PeerChannel> activeChannels() {
		return this.activeChannels.values().stream()
			.flatMap(Collection::stream)
			.collect(ImmutableSet.toImmutableSet());
	}

	public boolean isPeerConnected(NodeId nodeId) {
		return this.activeChannels.containsKey(nodeId);
	}

	public int getRemainingOutboundSlots() {
		final var numChannels = this.activeChannels.values().stream()
			.flatMap(Set::stream)
			.filter(not(PeerChannel::isInbound))
			.count();

		return (int) (config.maxOutboundChannels() - numChannels);
	}

	private void handlePeerBanned(PeerBanned event) {
		this.activeChannels().stream()
			.filter(p -> p.getRemoteNodeId().equals(event.getNodeId()))
			.forEach(pc -> {
				log.info(
					"Closing channel to peer {} because peer has been banned",
					addressing.forNodes().of(pc.getRemoteNodeId().getPublicKey())
				);
				pc.disconnect();
			});
	}

	private void handlePeerConnectionTimeout(PeerConnectionTimeout peerConnectionTimeout) {
		this.addressBook.get().addOrUpdatePeerWithFailedConnection(peerConnectionTimeout.getUri());
	}

	private void handlePeerHandshakeFailed(PeerHandshakeFailed peerHandshakeFailed) {
		peerHandshakeFailed.getChannel().getUri().ifPresent(this.addressBook.get()::blacklist);
	}

	private void updateChannelsCounters() {
		counters.set(CounterType.NETWORKING_P2P_ACTIVE_CHANNELS, activeChannels().size());
		counters.set(CounterType.NETWORKING_P2P_ACTIVE_INBOUND_CHANNELS, activeChannels().stream().filter(PeerChannel::isInbound).count());
		counters.set(CounterType.NETWORKING_P2P_ACTIVE_OUTBOUND_CHANNELS, activeChannels().stream().filter(PeerChannel::isOutbound).count());
	}
}<|MERGE_RESOLUTION|>--- conflicted
+++ resolved
@@ -133,12 +133,9 @@
 		this.addressing = addressing;
 		this.addressBook = Objects.requireNonNull(addressBook);
 		this.pendingOutboundChannelsManager = Objects.requireNonNull(pendingOutboundChannelsManager);
-<<<<<<< HEAD
+		this.counters = Objects.requireNonNull(counters);
 
 		log.info("Node URI: {}",  self);
-=======
-		this.counters = Objects.requireNonNull(counters);
->>>>>>> 08177093
 	}
 
 	public Observable<InboundMessage> messages() {
