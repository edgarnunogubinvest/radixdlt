/*
 * (C) Copyright 2021 Radix DLT Ltd
 *
 * Radix DLT Ltd licenses this file to you under the Apache License,
 * Version 2.0 (the "License"); you may not use this file except in
 * compliance with the License.  You may obtain a copy of the
 * License at
 *
 *  http://www.apache.org/licenses/LICENSE-2.0
 *
 * Unless required by applicable law or agreed to in writing,
 * software distributed under the License is distributed on an
 * "AS IS" BASIS, WITHOUT WARRANTIES OR CONDITIONS OF ANY KIND,
 * either express or implied.  See the License for the specific
 * language governing permissions and limitations under the License.
 */

package com.radixdlt.network.p2p.transport;

import com.google.inject.Inject;
import com.google.inject.Provider;
import com.google.inject.Singleton;
import com.radixdlt.counters.SystemCounters;
import com.radixdlt.crypto.ECKeyOps;
import com.radixdlt.environment.EventDispatcher;
import com.radixdlt.network.p2p.PeerControl;
import com.radixdlt.network.p2p.PeerEvent;
import com.radixdlt.network.p2p.P2PConfig;
import com.radixdlt.qualifier.Magic;
import com.radixdlt.serialization.Serialization;
import com.radixdlt.statecomputer.forks.ForkManager;
import io.netty.bootstrap.ServerBootstrap;
import io.netty.channel.ChannelOption;
import io.netty.channel.nio.NioEventLoopGroup;
import io.netty.channel.socket.nio.NioServerSocketChannel;

import java.security.SecureRandom;
import java.util.Objects;
import java.util.Optional;

@Singleton
public final class PeerServerBootstrap {
	private static final int BACKLOG_SIZE = 100;

	private final P2PConfig config;
<<<<<<< HEAD
	private final ForkManager forkManager;
=======
	private final int magic;
>>>>>>> d51e4921
	private final SystemCounters counters;
	private final Serialization serialization;
	private final SecureRandom secureRandom;
	private final ECKeyOps ecKeyOps;
	private final EventDispatcher<PeerEvent> peerEventDispatcher;
	private final Provider<PeerControl> peerControl;

	@Inject
	public PeerServerBootstrap(
		P2PConfig config,
<<<<<<< HEAD
		ForkManager forkManager,
=======
		@Magic int magic,
>>>>>>> d51e4921
		SystemCounters counters,
		Serialization serialization,
		SecureRandom secureRandom,
		ECKeyOps ecKeyOps,
		EventDispatcher<PeerEvent> peerEventDispatcher,
		Provider<PeerControl> peerControl
	) {
		this.config = Objects.requireNonNull(config);
<<<<<<< HEAD
		this.forkManager = Objects.requireNonNull(forkManager);
=======
		this.magic = magic;
>>>>>>> d51e4921
		this.counters = Objects.requireNonNull(counters);
		this.serialization = Objects.requireNonNull(serialization);
		this.secureRandom = Objects.requireNonNull(secureRandom);
		this.ecKeyOps = Objects.requireNonNull(ecKeyOps);
		this.peerEventDispatcher = Objects.requireNonNull(peerEventDispatcher);
		this.peerControl = Objects.requireNonNull(peerControl);
	}

	public void start() throws InterruptedException {
		final var serverGroup = new NioEventLoopGroup(1);
		final var workerGroup = new NioEventLoopGroup();

		final var serverBootstrap = new ServerBootstrap();
		serverBootstrap.group(serverGroup, workerGroup)
			.channel(NioServerSocketChannel.class)
			.option(ChannelOption.SO_BACKLOG, BACKLOG_SIZE)
			.option(ChannelOption.CONNECT_TIMEOUT_MILLIS, config.peerConnectionTimeout())
			.option(ChannelOption.TCP_NODELAY, true)
			.option(ChannelOption.SO_KEEPALIVE, true)
			.childHandler(new PeerChannelInitializer(
				config,
<<<<<<< HEAD
				forkManager.latestKnownFork().getHash(),
=======
				magic,
>>>>>>> d51e4921
				counters,
				serialization,
				secureRandom,
				ecKeyOps,
				peerEventDispatcher,
				peerControl.get(),
				Optional.empty()
			));

		serverBootstrap.bind(config.listenAddress(), config.listenPort()).sync();
	}
}<|MERGE_RESOLUTION|>--- conflicted
+++ resolved
@@ -43,11 +43,8 @@
 	private static final int BACKLOG_SIZE = 100;
 
 	private final P2PConfig config;
-<<<<<<< HEAD
+	private final int magic;
 	private final ForkManager forkManager;
-=======
-	private final int magic;
->>>>>>> d51e4921
 	private final SystemCounters counters;
 	private final Serialization serialization;
 	private final SecureRandom secureRandom;
@@ -58,11 +55,8 @@
 	@Inject
 	public PeerServerBootstrap(
 		P2PConfig config,
-<<<<<<< HEAD
+		@Magic int magic,
 		ForkManager forkManager,
-=======
-		@Magic int magic,
->>>>>>> d51e4921
 		SystemCounters counters,
 		Serialization serialization,
 		SecureRandom secureRandom,
@@ -71,11 +65,8 @@
 		Provider<PeerControl> peerControl
 	) {
 		this.config = Objects.requireNonNull(config);
-<<<<<<< HEAD
+		this.magic = magic;
 		this.forkManager = Objects.requireNonNull(forkManager);
-=======
-		this.magic = magic;
->>>>>>> d51e4921
 		this.counters = Objects.requireNonNull(counters);
 		this.serialization = Objects.requireNonNull(serialization);
 		this.secureRandom = Objects.requireNonNull(secureRandom);
@@ -97,11 +88,8 @@
 			.option(ChannelOption.SO_KEEPALIVE, true)
 			.childHandler(new PeerChannelInitializer(
 				config,
-<<<<<<< HEAD
+				magic,
 				forkManager.latestKnownFork().getHash(),
-=======
-				magic,
->>>>>>> d51e4921
 				counters,
 				serialization,
 				secureRandom,
@@ -113,4 +101,4 @@
 
 		serverBootstrap.bind(config.listenAddress(), config.listenPort()).sync();
 	}
-}+}
