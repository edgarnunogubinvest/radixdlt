/* Copyright 2021 Radix Publishing Ltd incorporated in Jersey (Channel Islands).
 *
 * Licensed under the Radix License, Version 1.0 (the "License"); you may not use this
 * file except in compliance with the License. You may obtain a copy of the License at:
 *
 * radixfoundation.org/licenses/LICENSE-v1
 *
 * The Licensor hereby grants permission for the Canonical version of the Work to be
 * published, distributed and used under or by reference to the Licensor’s trademark
 * Radix ® and use of any unregistered trade names, logos or get-up.
 *
 * The Licensor provides the Work (and each Contributor provides its Contributions) on an
 * "AS IS" BASIS, WITHOUT WARRANTIES OR CONDITIONS OF ANY KIND, either express or implied,
 * including, without limitation, any warranties or conditions of TITLE, NON-INFRINGEMENT,
 * MERCHANTABILITY, or FITNESS FOR A PARTICULAR PURPOSE.
 *
 * Whilst the Work is capable of being deployed, used and adopted (instantiated) to create
 * a distributed ledger it is your responsibility to test and validate the code, together
 * with all logic and performance of that code under all foreseeable scenarios.
 *
 * The Licensor does not make or purport to make and hereby excludes liability for all
 * and any representation, warranty or undertaking in any form whatsoever, whether express
 * or implied, to any entity or person, including any representation, warranty or
 * undertaking, as to the functionality security use, value or other characteristics of
 * any distributed ledger nor in respect the functioning or value of any tokens which may
 * be created stored or transferred using the Work. The Licensor does not warrant that the
 * Work or any use of the Work complies with any law or regulation in any territory where
 * it may be implemented or used or that it will be appropriate for any specific purpose.
 *
 * Neither the licensor nor any current or former employees, officers, directors, partners,
 * trustees, representatives, agents, advisors, contractors, or volunteers of the Licensor
 * shall be liable for any direct or indirect, special, incidental, consequential or other
 * losses of any kind, in tort, contract or otherwise (including but not limited to loss
 * of revenue, income or profits, or loss of use or data, or loss of reputation, or loss
 * of any economic or other opportunity of whatsoever nature or howsoever arising), arising
 * out of or in connection with (without limitation of any use, misuse, of any ledger system
 * or use made or its functionality or any performance or operation of any code or protocol
 * caused by bugs or programming or logic errors or otherwise);
 *
 * A. any offer, purchase, holding, use, sale, exchange or transmission of any
 * cryptographic keys, tokens or assets created, exchanged, stored or arising from any
 * interaction with the Work;
 *
 * B. any failure in a transmission or loss of any token or assets keys or other digital
 * artefacts due to errors in transmission;
 *
 * C. bugs, hacks, logic errors or faults in the Work or any communication;
 *
 * D. system software or apparatus including but not limited to losses caused by errors
 * in holding or transmitting tokens by any third-party;
 *
 * E. breaches or failure of security including hacker attacks, loss or disclosure of
 * password, loss of private key, unauthorised use or misuse of such passwords or keys;
 *
 * F. any losses including loss of anticipated savings or other benefits resulting from
 * use of the Work or any changes to the Work (however implemented).
 *
 * You are solely responsible for; testing, validating and evaluation of all operation
 * logic, functionality, security and appropriateness of using the Work for any commercial
 * or non-commercial purpose and for any reproduction or redistribution by You of the
 * Work. You assume all risks associated with Your use of the Work and the exercise of
 * permissions under this License.
 */

package com.radixdlt.network.p2p.transport.handshake;

import com.radixdlt.crypto.ECPublicKey;
import com.radixdlt.network.p2p.NodeId;
import java.util.Optional;

@SuppressWarnings("OptionalUsedAsFieldOrParameterType")
public sealed interface AuthHandshakeResult {
  static AuthHandshakeSuccess success(
      ECPublicKey remotePubKey, Secrets secrets, Optional<String> latestForkName) {
    return new AuthHandshakeSuccess(NodeId.fromPublicKey(remotePubKey), secrets, latestForkName);
  }

  static AuthHandshakeError error(String msg, Optional<NodeId> maybeNodeId) {
    return new AuthHandshakeError(msg, maybeNodeId);
  }

<<<<<<< HEAD
  final class AuthHandshakeSuccess implements AuthHandshakeResult {
    private final NodeId remoteNodeId;
    private final Secrets secrets;
    private final Optional<String> latestForkName;

    private AuthHandshakeSuccess(
        NodeId remoteNodeId, Secrets secrets, Optional<String> latestForkName) {
      this.remoteNodeId = remoteNodeId;
      this.secrets = secrets;
      this.latestForkName = latestForkName;
    }

    public NodeId getRemoteNodeId() {
      return remoteNodeId;
    }

    public Secrets getSecrets() {
      return secrets;
    }

    public Optional<String> getLatestForkName() {
      return latestForkName;
    }
  }

  final class AuthHandshakeError implements AuthHandshakeResult {
    private final String msg;
    private final Optional<NodeId> maybeNodeId;

    public AuthHandshakeError(String msg, Optional<NodeId> maybeNodeId) {
      this.msg = msg;
      this.maybeNodeId = maybeNodeId;
    }
=======
  record AuthHandshakeSuccess(
      NodeId remoteNodeId, Secrets secrets, Optional<HashCode> latestForkHash)
      implements AuthHandshakeResult {}
>>>>>>> 350979ff

  record AuthHandshakeError(String msg, Optional<NodeId> maybeNodeId)
      implements AuthHandshakeResult {}
}<|MERGE_RESOLUTION|>--- conflicted
+++ resolved
@@ -79,45 +79,8 @@
     return new AuthHandshakeError(msg, maybeNodeId);
   }
 
-<<<<<<< HEAD
-  final class AuthHandshakeSuccess implements AuthHandshakeResult {
-    private final NodeId remoteNodeId;
-    private final Secrets secrets;
-    private final Optional<String> latestForkName;
-
-    private AuthHandshakeSuccess(
-        NodeId remoteNodeId, Secrets secrets, Optional<String> latestForkName) {
-      this.remoteNodeId = remoteNodeId;
-      this.secrets = secrets;
-      this.latestForkName = latestForkName;
-    }
-
-    public NodeId getRemoteNodeId() {
-      return remoteNodeId;
-    }
-
-    public Secrets getSecrets() {
-      return secrets;
-    }
-
-    public Optional<String> getLatestForkName() {
-      return latestForkName;
-    }
-  }
-
-  final class AuthHandshakeError implements AuthHandshakeResult {
-    private final String msg;
-    private final Optional<NodeId> maybeNodeId;
-
-    public AuthHandshakeError(String msg, Optional<NodeId> maybeNodeId) {
-      this.msg = msg;
-      this.maybeNodeId = maybeNodeId;
-    }
-=======
-  record AuthHandshakeSuccess(
-      NodeId remoteNodeId, Secrets secrets, Optional<HashCode> latestForkHash)
+  record AuthHandshakeSuccess(NodeId remoteNodeId, Secrets secrets, Optional<String> latestForkName)
       implements AuthHandshakeResult {}
->>>>>>> 350979ff
 
   record AuthHandshakeError(String msg, Optional<NodeId> maybeNodeId)
       implements AuthHandshakeResult {}
