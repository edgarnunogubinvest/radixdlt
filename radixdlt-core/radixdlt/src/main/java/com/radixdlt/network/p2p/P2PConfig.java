--- conflicted
+++ resolved
@@ -74,6 +74,7 @@
 import java.time.Duration;
 import java.util.Arrays;
 import org.apache.logging.log4j.LogManager;
+import org.apache.logging.log4j.Logger;
 
 public record P2PConfig(
     NetworkConfig networkConfig,
@@ -83,6 +84,8 @@
     ProxyConfig proxyConfig,
     boolean usePeerAllowList,
     ImmutableSet<NodeId> peerAllowList) {
+
+  private static final Logger log = LogManager.getLogger();
 
   public static record ChannelConfig(
       boolean useProxyProtocol,
@@ -100,7 +103,6 @@
     }
   }
 
-<<<<<<< HEAD
   public static record NetworkConfig(String listenAddress, int listenPort, int broadcastPort) {
     public static NetworkConfig fromRuntimeProperties(RuntimeProperties properties) {
       final var listenPort = properties.get("network.p2p.listen_port", 30000);
@@ -110,12 +112,6 @@
           properties.get("network.p2p.broadcast_port", listenPort));
     }
   }
-=======
-  boolean useProxies();
-
-  /** A list of authorized proxy nodes. */
-  ImmutableSet<NodeId> authorizedProxies();
->>>>>>> 1280a86a
 
   public static record PeerDiscoveryConfig(
       ImmutableList<String> seedNodes,
@@ -154,6 +150,7 @@
 
   public static record ProxyConfig(
       boolean proxyEnabled,
+      boolean useProxies,
       ImmutableSet<NodeId> authorizedProxies,
       ImmutableSet<NodeId> authorizedProxiedPeers,
       Duration issuedProxyCertificateValidityDuration,
@@ -172,13 +169,27 @@
               .map(n -> P2PConfig.parseNodeId(addressing, n))
               .collect(ImmutableSet.toImmutableSet());
 
-      return new ProxyConfig(
-          properties.get("network.p2p.proxy.enabled", false),
-          authorizedProxies,
-          authorizedProxiedNodes,
-          Duration.ofMillis(
-              properties.get("network.p2p.proxy.issued_certificate_validity_duration_ms", 3600000)),
-          properties.get("network.p2p.proxy.guard.enabled", false));
+      final var config =
+          new ProxyConfig(
+              properties.get("network.p2p.proxy.enabled", false),
+              properties.get("network.p2p.proxy.use_proxies", false),
+              authorizedProxies,
+              authorizedProxiedNodes,
+              Duration.ofMillis(
+                  properties.get(
+                      "network.p2p.proxy.issued_certificate_validity_duration_ms", 3600000)),
+              properties.get("network.p2p.proxy.guard.enabled", false));
+
+      if (config.useProxies() && config.authorizedProxies().isEmpty()) {
+        throw new IllegalArgumentException(
+            "authorizedProxies can't be empty if useProxies is true");
+      }
+
+      if (!config.useProxies() && !config.authorizedProxies().isEmpty()) {
+        log.warn("authorizedProxies config will be ignored because useProxies is false");
+      }
+
+      return config;
     }
   }
 
@@ -192,7 +203,6 @@
             .collect(ImmutableSet.toImmutableSet());
 
     final var config =
-<<<<<<< HEAD
         new P2PConfig(
             NetworkConfig.fromRuntimeProperties(properties),
             ChannelConfig.fromRuntimeProperties(properties),
@@ -201,161 +211,14 @@
             ProxyConfig.fromRuntimeProperties(addressing, properties),
             properties.get("network.p2p.use_peer_allow_list", false),
             peerAllowList);
-=======
-        new P2PConfig() {
-          @Override
-          public ImmutableList<String> seedNodes() {
-            return Arrays.stream(properties.get("network.p2p.seed_nodes", "").split(","))
-                .map(String::trim)
-                .filter(hn -> !hn.isEmpty())
-                .collect(ImmutableList.toImmutableList());
-          }
-
-          @Override
-          public int defaultPort() {
-            return properties.get("network.p2p.default_port", 30000);
-          }
-
-          @Override
-          public long discoveryInterval() {
-            return properties.get("network.p2p.discovery_interval", 30_000);
-          }
-
-          @Override
-          public String listenAddress() {
-            return properties.get("network.p2p.listen_address", "0.0.0.0");
-          }
-
-          @Override
-          public int listenPort() {
-            return properties.get("network.p2p.listen_port", 30000);
-          }
-
-          @Override
-          public boolean useProxyProtocol() {
-            return properties.get("network.p2p.use_proxy_protocol", false);
-          }
-
-          @Override
-          public int broadcastPort() {
-            return properties.get("network.p2p.broadcast_port", listenPort());
-          }
-
-          @Override
-          public int peerConnectionTimeout() {
-            return properties.get("network.p2p.peer_connection_timeout", 5000);
-          }
-
-          @Override
-          public int maxInboundChannels() {
-            return properties.get("network.p2p.max_inbound_channels", 1024);
-          }
-
-          @Override
-          public int maxOutboundChannels() {
-            return properties.get("network.p2p.max_outbound_channels", 1024);
-          }
-
-          @Override
-          public int channelBufferSize() {
-            return properties.get("network.p2p.channel_buffer_size", 255);
-          }
-
-          @Override
-          public long peerLivenessCheckInterval() {
-            return properties.get("network.p2p.peer_liveness_check_interval", 10000);
-          }
-
-          @Override
-          public long pingTimeout() {
-            return properties.get("network.p2p.ping_timeout", 5000);
-          }
-
-          @Override
-          public boolean proxyEnabled() {
-            return properties.get("network.p2p.proxy.enabled", false);
-          }
-
-          @Override
-          public boolean useProxies() {
-            return properties.get("network.p2p.proxy.use_proxies", false);
-          }
-
-          @Override
-          public ImmutableSet<NodeId> authorizedProxies() {
-            final var rawList = properties.get("network.p2p.proxy.authorized_proxies", "");
-            return Arrays.stream(rawList.split(","))
-                .filter(not(String::isEmpty))
-                .map(this::parseNodeId)
-                .collect(ImmutableSet.toImmutableSet());
-          }
-
-          @Override
-          public ImmutableSet<NodeId> authorizedProxiedPeers() {
-            final var rawList = properties.get("network.p2p.proxy.authorized_proxied_nodes", "");
-            return Arrays.stream(rawList.split(","))
-                .filter(not(String::isEmpty))
-                .map(this::parseNodeId)
-                .collect(ImmutableSet.toImmutableSet());
-          }
-
-          @Override
-          public Duration issuedProxyCertificateValidityDuration() {
-            final var valueMs =
-                properties.get(
-                    "network.p2p.proxy.issued_certificate_validity_duration_ms", 3600000);
-            return Duration.ofMillis(valueMs);
-          }
-
-          @Override
-          public boolean usePeerAllowList() {
-            return properties.get("network.p2p.use_peer_allow_list", false);
-          }
-
-          @Override
-          public ImmutableSet<NodeId> peerAllowList() {
-            final var rawList = properties.get("network.p2p.peer_allow_list", "");
-            return Arrays.stream(rawList.split(","))
-                .filter(not(String::isEmpty))
-                .map(this::parseNodeId)
-                .collect(ImmutableSet.toImmutableSet());
-          }
-
-          @Override
-          public ImmutableSet<NodeId> privatePeers() {
-            final var rawList = properties.get("network.p2p.private_peers", "");
-            return Arrays.stream(rawList.split(","))
-                .filter(not(String::isEmpty))
-                .map(this::parseNodeId)
-                .collect(ImmutableSet.toImmutableSet());
-          }
-
-          private NodeId parseNodeId(String s) {
-            try {
-              return NodeId.fromPublicKey(addressing.forNodes().parse(s));
-            } catch (DeserializeException e) {
-              throw new IllegalArgumentException("Can't parse node ID from " + s, e);
-            }
-          }
-        };
->>>>>>> 1280a86a
 
     if (config.usePeerAllowList() && config.peerAllowList().isEmpty()) {
       throw new IllegalArgumentException("peerAllowList can't be empty if usePeerAllowList is set");
     }
 
-    final var log = LogManager.getLogger();
     if (!config.usePeerAllowList() && !config.peerAllowList().isEmpty()) {
       log.warn(
           "peerAllowList is non empty but will be ignored because usePeerAllowList is not set");
-    }
-
-    if (config.useProxies() && config.authorizedProxies().isEmpty()) {
-      throw new IllegalArgumentException("authorizedProxies can't be empty if useProxies is true");
-    }
-
-    if (!config.useProxies() && !config.authorizedProxies().isEmpty()) {
-      log.warn("authorizedProxies config will be ignored because useProxies is false");
     }
 
     return config;
